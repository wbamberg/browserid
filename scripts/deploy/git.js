const
child_process = require('child_process');
<<<<<<< HEAD
spawn = child_process.spawn;
=======
spawn = child_process.spawn,
path = require('path');
>>>>>>> 82d18261

exports.addRemote = function(name, host, cb) {
  var cmd = 'git remote add ' + name  + ' app@'+ host + ':git';
  child_process.exec(cmd, cb);
};

// remove a remote, but only if it is pointed to a specific
// host.  This will keep deploy from killing manuall remotes
// that you've set up
exports.removeRemote = function(name, host, cb) {
  var desired = 'app@'+ host + ':git';
  var cmd = 'git remote -v show | grep push';
  child_process.exec(cmd, function(err, r) {
    try {
      var remotes = {};
      r.split('\n').forEach(function(line) {
        if (!line.length) return;
        var line = line.split('\t');
        if (!line.length == 2) return;
        remotes[line[0]] = line[1].split(" ")[0];
      });
      if (remotes[name] && remotes[name] === desired) {
        child_process.exec('git remote rm ' + name, cb);
      } else {
        throw "no such remote";
      }
    } catch(e) {
      cb(e);
    }
  });
};

exports.currentSHA = function(dir, cb) {
  if (typeof dir === 'function' && cb === undefined) {
    cb = dir;
    dir = path.join(__dirname, '..', '..');
  }
<<<<<<< HEAD

  var p = spawn('git', [ 'log', '--pretty=%h', '-1' ], { cwd: dir });
=======
  console.log(dir);

  var p = spawn('git', [ 'log', '--pretty=%h', '-1' ], {
    env: { GIT_DIR: path.join(dir, ".git") }
  });
>>>>>>> 82d18261
  var buf = "";
  p.stdout.on('data', function(d) {
    buf += d;
  });
  p.on('exit', function(code, signal) {
<<<<<<< HEAD
=======
    console.log(buf);
>>>>>>> 82d18261
    var gitsha = buf.toString().trim();
    if (gitsha && gitsha.length === 7) {
      return cb(null, gitsha);
    }
    cb("can't extract git sha from " + dir);
  });
};

<<<<<<< HEAD
=======
function splitAndEmit(chunk, cb) {
  if (chunk) chunk = chunk.toString();
  if (typeof chunk === 'string') {
    chunk.split('\n').forEach(function (line) {
      line = line.trim();
      if (line.length) cb(line);
    });
  }
}

>>>>>>> 82d18261
exports.push = function(dir, host, pr, cb) {
  if (typeof host === 'function' && cb === undefined) {
    cb = pr;
    pr = host;
    host = dir;
    dir = path.join(__dirname, '..', '..');
  }

<<<<<<< HEAD
  var p = spawn('git', [ 'push', 'app@' + host + ":git", 'dev:master' ], { cwd: dir });
  p.stdout.on('data', pr);
  p.stderr.on('data', pr);
=======
  var p = spawn('git', [ 'push', 'app@' + host + ":git", 'dev:master' ], {
    env: {
      GIT_DIR: path.join(dir, ".git"),
      GIT_WORK_TREE: dir
    }
  });
  p.stdout.on('data', function(c) { splitAndEmit(c, pr); });
  p.stderr.on('data', function(c) { splitAndEmit(c, pr); });
  p.on('exit', function(code, signal) {
    return cb(code = 0);
  });
};

exports.pull = function(dir, remote, branch, pr, cb) {
  var p = spawn('git', [ 'pull', "-f", remote, branch + ":" + branch ], {
    env: {
      GIT_DIR: path.join(dir, ".git"),
      GIT_WORK_TREE: dir,
      PWD: dir
    },
    cwd: dir
  });

  p.stdout.on('data', function(c) { splitAndEmit(c, pr); });
  p.stderr.on('data', function(c) { splitAndEmit(c, pr); });

  p.on('exit', function(code, signal) {
    return cb(code = 0);
  });
}

exports.init = function(dir, cb) {
  var p = spawn('git', [ 'init' ], {
    env: {
      GIT_DIR: path.join(dir, ".git"),
      GIT_WORK_TREE: dir
    }
  });
>>>>>>> 82d18261
  p.on('exit', function(code, signal) {
    return cb(code = 0);
  });
};<|MERGE_RESOLUTION|>--- conflicted
+++ resolved
@@ -1,11 +1,7 @@
 const
 child_process = require('child_process');
-<<<<<<< HEAD
-spawn = child_process.spawn;
-=======
 spawn = child_process.spawn,
 path = require('path');
->>>>>>> 82d18261
 
 exports.addRemote = function(name, host, cb) {
   var cmd = 'git remote add ' + name  + ' app@'+ host + ':git';
@@ -43,25 +39,17 @@
     cb = dir;
     dir = path.join(__dirname, '..', '..');
   }
-<<<<<<< HEAD
-
-  var p = spawn('git', [ 'log', '--pretty=%h', '-1' ], { cwd: dir });
-=======
   console.log(dir);
 
   var p = spawn('git', [ 'log', '--pretty=%h', '-1' ], {
     env: { GIT_DIR: path.join(dir, ".git") }
   });
->>>>>>> 82d18261
   var buf = "";
   p.stdout.on('data', function(d) {
     buf += d;
   });
   p.on('exit', function(code, signal) {
-<<<<<<< HEAD
-=======
     console.log(buf);
->>>>>>> 82d18261
     var gitsha = buf.toString().trim();
     if (gitsha && gitsha.length === 7) {
       return cb(null, gitsha);
@@ -70,8 +58,6 @@
   });
 };
 
-<<<<<<< HEAD
-=======
 function splitAndEmit(chunk, cb) {
   if (chunk) chunk = chunk.toString();
   if (typeof chunk === 'string') {
@@ -82,7 +68,6 @@
   }
 }
 
->>>>>>> 82d18261
 exports.push = function(dir, host, pr, cb) {
   if (typeof host === 'function' && cb === undefined) {
     cb = pr;
@@ -91,11 +76,6 @@
     dir = path.join(__dirname, '..', '..');
   }
 
-<<<<<<< HEAD
-  var p = spawn('git', [ 'push', 'app@' + host + ":git", 'dev:master' ], { cwd: dir });
-  p.stdout.on('data', pr);
-  p.stderr.on('data', pr);
-=======
   var p = spawn('git', [ 'push', 'app@' + host + ":git", 'dev:master' ], {
     env: {
       GIT_DIR: path.join(dir, ".git"),
@@ -134,7 +114,6 @@
       GIT_WORK_TREE: dir
     }
   });
->>>>>>> 82d18261
   p.on('exit', function(code, signal) {
     return cb(code = 0);
   });
