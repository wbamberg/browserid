--- conflicted
+++ resolved
@@ -42,11 +42,7 @@
 exports.updateRecord = function (hostname, zone, ip, cb) {
   doRequest('GET', '/api/1.1/zones.xml', null, function(err, r) {
     if (err) return cb(err);
-<<<<<<< HEAD
-    var m = jsel.match('object:has(:root > .domain:val(?)) > .id .$t',
-=======
     var m = jsel.match('object:has(:root > .domain:val(?)) > .id .#',
->>>>>>> 82d18261
                        [ zone ], r);
     if (m.length != 1) return cb("couldn't extract domain id from zerigo"); 
     var path = '/api/1.1/hosts.xml?zone_id=' + m[0];
