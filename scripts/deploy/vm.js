--- conflicted
+++ resolved
@@ -4,11 +4,7 @@
 key = require('./key.js'),
 sec = require('./sec.js');
 
-<<<<<<< HEAD
-const BROWSERID_TEMPLATE_IMAGE_ID = 'ami-6978a900';
-=======
 const BROWSERID_TEMPLATE_IMAGE_ID = 'ami-2d34e444';
->>>>>>> 82d18261
 
 function extractInstanceDeets(horribleBlob) {
   var instance = {};
