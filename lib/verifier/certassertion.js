--- conflicted
+++ resolved
@@ -118,7 +118,7 @@
       });
     }, function(err, certParamsArray, payload, assertionParams) {
       if (err) return errorCB(err);
-        
+
       // audience must match!
       var err = compareAudiences(assertionParams.audience, audience)
       if (err) {
@@ -127,48 +127,26 @@
         return errorCB("audience mismatch: " + err);
       }
 
-<<<<<<< HEAD
       // principal is in the last cert
       var principal = certParamsArray[certParamsArray.length - 1].certParams.principal;
-      
-      // verify that the issuer is the same as the email domain
-      // NOTE: for "delegation of authority" support we'll need to make this check
-      // more sophisticated
-=======
-      var token_verify = function (tok, pk, principal, ultimateIssuer) {
-        if (tok.verify(pk)) {
-          return successCB(principal.email, tok.audience, tok.expires, ultimateIssuer);
-        } else {
-          return errorCB("verification failure");
-        }
-      }
 
       // verify that the issuer is the same as the email domain or
       // that the email's domain delegated authority to the issuer
->>>>>>> 73d7b3ec
       var domainFromEmail = principal.email.replace(/^.*@/, '');
 
       if (ultimateIssuer != HOSTNAME && ultimateIssuer !== domainFromEmail)
       {
-<<<<<<< HEAD
-        return errorCB("issuer '" + ultimateIssuer + "' may not speak for emails from '"
-                       + domainFromEmail + "'");
-      }
-
-      successCB(principal.email, assertionParams.audience, assertionParams.expiresAt, ultimateIssuer);
-=======
           primary.delegatesAuthority(domainFromEmail, ultimateIssuer, function (delegated) {
             if (delegated) {
-              return token_verify(tok, pk, principal, ultimateIssuer);
+              return successCB(principal.email, assertionParams.audience, assertionParams.expiresAt, ultimateIssuer);
             } else {
-              return errorCB("issuer issue '" + ultimateIssuer + "' may not speak for emails from '"
+              return errorCB("issuer '" + ultimateIssuer + "' may not speak for emails from '"
                          + domainFromEmail + "'");
             }
           });
       } else {
-        return token_verify(tok, pk, principal, ultimateIssuer);
+        return successCB(principal.email, assertionParams.audience, assertionParams.expiresAt, ultimateIssuer);
       }
->>>>>>> 73d7b3ec
     }, errorCB);
 };
 
