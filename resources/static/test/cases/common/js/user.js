/*jshint browser: true, forin: true, laxbreak: true */
/*global test: true, start: true, module: true, ok: true, equal: true, strictEqual: true, BrowserID: true */
/* This Source Code Form is subject to the terms of the Mozilla Public
 * License, v. 2.0. If a copy of the MPL was not distributed with this
 * file, You can obtain one at http://mozilla.org/MPL/2.0/. */

(function() {
  "use strict";

  var jwcrypto = require("./lib/jwcrypto"),
      bid = BrowserID,
      lib = bid.User,
      storage = bid.Storage,
      network = bid.Network,
      mediator = bid.Mediator,
      xhr = bid.Mocks.xhr,
      testHelpers = bid.TestHelpers,
      testOrigin = testHelpers.testOrigin,
      failureCheck = testHelpers.failureCheck,
      testUndefined = testHelpers.testUndefined,
      testNotUndefined = testHelpers.testNotUndefined,
      testObjectValuesEqual = testHelpers.testObjectValuesEqual,
      provisioning = bid.Mocks.Provisioning,
      TEST_EMAIL = "testuser@testuser.com";

  // I generated these locally, they are used nowhere else.
  var pubkey = {"algorithm":"RS","n":"56063028070432982322087418176876748072035482898334811368408525596198252519267108132604198004792849077868951906170812540713982954653810539949384712773390200791949565903439521424909576832418890819204354729217207360105906039023299561374098942789996780102073071760852841068989860403431737480182725853899733706069","e":"65537"};

  // this cert is meaningless, but it has the right format
  var random_cert = "eyJhbGciOiJSUzEyOCJ9.eyJpc3MiOiJpc3N1ZXIuY29tIiwiZXhwIjoxMzE2Njk1MzY3NzA3LCJwdWJsaWMta2V5Ijp7ImFsZ29yaXRobSI6IlJTIiwibiI6IjU2MDYzMDI4MDcwNDMyOTgyMzIyMDg3NDE4MTc2ODc2NzQ4MDcyMDM1NDgyODk4MzM0ODExMzY4NDA4NTI1NTk2MTk4MjUyNTE5MjY3MTA4MTMyNjA0MTk4MDA0NzkyODQ5MDc3ODY4OTUxOTA2MTcwODEyNTQwNzEzOTgyOTU0NjUzODEwNTM5OTQ5Mzg0NzEyNzczMzkwMjAwNzkxOTQ5NTY1OTAzNDM5NTIxNDI0OTA5NTc2ODMyNDE4ODkwODE5MjA0MzU0NzI5MjE3MjA3MzYwMTA1OTA2MDM5MDIzMjk5NTYxMzc0MDk4OTQyNzg5OTk2NzgwMTAyMDczMDcxNzYwODUyODQxMDY4OTg5ODYwNDAzNDMxNzM3NDgwMTgyNzI1ODUzODk5NzMzNzA2MDY5IiwiZSI6IjY1NTM3In0sInByaW5jaXBhbCI6eyJlbWFpbCI6InRlc3R1c2VyQHRlc3R1c2VyLmNvbSJ9fQ.aVIO470S_DkcaddQgFUXciGwq2F_MTdYOJtVnEYShni7I6mqBwK3fkdWShPEgLFWUSlVUtcy61FkDnq2G-6ikSx1fUZY7iBeSCOKYlh6Kj9v43JX-uhctRSB2pI17g09EUtvmb845EHUJuoowdBLmLa4DSTdZE-h4xUQ9MsY7Ik";


  function testAssertion(assertion, cb) {
    equal(typeof assertion, "string", "An assertion was correctly generated");

    // Decode the assertion to a bundle.
    // var bundle = JSON.parse(window.atob(assertion));
    // WOW, ^^ was assuming a specific format, let's fix that
    var bundle = jwcrypto.cert.unbundle(assertion);

    // Make sure both parts of the bundle exist
    ok(bundle.certs && bundle.certs.length, "we have an array like object for the certificates");
    equal(typeof bundle.signedAssertion, "string");

    // Decode the assertion itself
    var components = jwcrypto.extractComponents(bundle.signedAssertion);

    // Check for parts of the assertion
    equal(components.payload.aud, testOrigin, "correct audience");
    var expires = parseInt(components.payload.exp, 10);
    ok(typeof expires === "number" && !isNaN(expires), "expiration date is valid");

    // this should be based on server time, not local time.
    network.serverTime(function(time) {
      var nowPlus2Mins = time.getTime() + (2 * 60 * 1000);

      // expiration date must be within 5 seconds of 2 minutes from now - see
      // issue 433 (https://github.com/mozilla/browserid/issues/433)
      // An IE8 VM takes about 7 seconds to generate an assertion.
      var diff = Math.abs(expires - nowPlus2Mins);
      ok(diff < 5000, "expiration date must be within 5 seconds of 2 minutes from now: " + diff);

      equal(typeof components.cryptoSegment, "string", "cryptoSegment exists");
      equal(typeof components.headerSegment, "string", "headerSegment exists");
      equal(typeof components.payloadSegment, "string", "payloadSegment exists");

      if(cb) cb();
    });
  }

  function testAddressVerificationPoll(authLevel, xhrResultName, pollFuncName, expectedResult) {
    storage.setReturnTo(testOrigin);
    xhr.useResult(xhrResultName);

    xhr.setContextInfo("auth_level", authLevel);
    lib[pollFuncName]("registered@testuser.com", function(status) {
      ok(!storage.getReturnTo(), "staged on behalf of is cleared when validation completes");
      equal(status, expectedResult, expectedResult + " response expected");
      start();
    }, testHelpers.unexpectedXHRFailure);
  }


  module("common/js/user", {
    setup: function() {
      testHelpers.setup();
    },
    teardown: function() {
      testHelpers.teardown();
    }
  });

  test("setOrigin, getOrigin", function() {
    lib.setOrigin(testOrigin);
    equal(lib.getOrigin(), testOrigin);
  });

  test("setOrigin, getHostname", function() {
    var origin = "http://persona.org";
    lib.setOrigin(origin);

    var hostname = lib.getHostname();
    equal(hostname, "persona.org", "getHostname returns only the hostname");
  });

  test("setReturnTo, getReturnTo", function() {
    var returnTo = "http://samplerp.org";
    lib.setReturnTo(returnTo);
    equal(lib.getReturnTo(), returnTo, "get/setReturnTo work as expected");
  });

  test("setOriginEmail/getOriginEmail", function() {
    storage.addEmail("testuser@testuser.com", { type: "primary" });
    storage.addEmail("testuser2@testuser.com", { type: "primary" });

    lib.setOrigin("http://testdomain.org");

    lib.setOriginEmail("testuser@testuser.com");
    equal(lib.getOriginEmail(), "testuser@testuser.com", "correct email");

    lib.setOrigin("http://othertestdomain.org");
    lib.setOriginEmail("testuser2@testuser.com");

    lib.setOrigin("http://testdomain.org");
    equal(lib.getOriginEmail(), "testuser@testuser.com", "correct email");
  });

  test("getStoredEmailKeypairs without key - return all identities", function() {
    var identities = lib.getStoredEmailKeypairs();
    equal("object", typeof identities, "object returned");
  });

  test("getSortedEmailKeypairs - return array sorted by address", function() {
    storage.addEmail("third", {});
    storage.addEmail("second", {});
    storage.addEmail("first", {});

    var sortedIdentities = lib.getSortedEmailKeypairs();

    equal(sortedIdentities[0].address, "first", "correct first address");
    equal(sortedIdentities[2].address, "third", "correct third address");
  });

  asyncTest("getStoredEmailKeypair with known key - return identity", function() {
    lib.syncEmailKeypair(TEST_EMAIL, function() {
      var identity = lib.getStoredEmailKeypair(TEST_EMAIL);

      ok(identity, "we have an identity");
      start();
    }, testHelpers.unexpectedXHRFailure);
  });

  test("getStoredEmailKeypair with unknown key", function() {
    var identity = lib.getStoredEmailKeypair(TEST_EMAIL);

    equal(typeof identity, "undefined", "identity is undefined for unknown key");
  });

  test("clearStoredEmailKeypairs", function() {
    lib.clearStoredEmailKeypairs();
    var identities = lib.getStoredEmailKeypairs();
    var count = 0;
    for(var key in identities) {
      if(identities.hasOwnProperty(key)) {
        count++;
      }
    }

    equal(0, count, "after clearing, there are no identities");
  });

  asyncTest("createSecondaryUser success - callback with true status", function() {
    lib.createSecondaryUser(TEST_EMAIL, "password", function(status) {
      ok(status.success, "user created");
      start();
    }, testHelpers.unexpectedXHRFailure);
  });

  asyncTest("createSecondaryUser throttled - callback with false status", function() {
    xhr.useResult("throttle");

    lib.createSecondaryUser(TEST_EMAIL, "password", function(status) {
      testObjectValuesEqual(status, {
        success: false,
        reason: "throttle"
      });
      start();
    }, testHelpers.unexpectedXHRFailure);
  });

  asyncTest("createSecondaryUser with XHR failure", function() {
    failureCheck(lib.createSecondaryUser, TEST_EMAIL, "password");
  });


  asyncTest("createPrimaryUser with primary, user verified with primary - expect 'primary.verified'", function() {
    xhr.useResult("primary");
    provisioning.setStatus(provisioning.AUTHENTICATED);
    lib.createPrimaryUser({email: "unregistered@testuser.com"}, function(status) {
      equal(status, "primary.verified", "primary user is already verified, correct status");
      network.checkAuth(function(authenticated) {
        equal(authenticated, "assertion", "after provisioning user, user should be automatically authenticated to Persona");
        start();
      });
    }, testHelpers.unexpectedXHRFailure);
  });

  asyncTest("createPrimaryUser with primary, user must authenticate with primary - expect 'primary.verify'", function() {
    xhr.useResult("primary");

    lib.createPrimaryUser({email: "unregistered@testuser.com"}, function(status) {
      equal(status, "primary.verify", "primary must verify with primary, correct status");
      start();
    }, testHelpers.unexpectedXHRFailure);
  });

  asyncTest("createPrimaryUser with primary, unknown provisioning failure, expect XHR failure callback", function() {
    xhr.useResult("primary");
    provisioning.setFailure({
      code: "primaryError",
      msg: "some error"
    });

    lib.createPrimaryUser({email: "unregistered@testuser.com"},
      testHelpers.unexpectedSuccess,
      testHelpers.expectedXHRFailure
    );
  });

  asyncTest("provisionPrimaryUser authenticated with IdP, expect primary.verified", function() {
    xhr.useResult("primary");
    provisioning.setStatus(provisioning.AUTHENTICATED);

    lib.provisionPrimaryUser("unregistered@testuser.com", {},
      function(status, info) {
        equal(status, "primary.verified", "primary user is already verified, correct status");
        start();
      },
      testHelpers.unexpectedXHRFailure
    );
  });

  asyncTest("provisionPrimaryUser not authenticated with IdP, expect primary.verify", function() {
    xhr.useResult("primary");
    provisioning.setStatus(provisioning.NOT_AUTHENTICATED);

    lib.provisionPrimaryUser("unregistered@testuser.com", {},
      function(status, info) {
        equal(status, "primary.verify", "primary user is not verified, correct status");
        start();
      },
      testHelpers.unexpectedXHRFailure
    );
  });

  asyncTest("provisionPrimaryUser with provisioning failure - call failure", function() {
    xhr.useResult("primary");
    provisioning.setFailure("failure");

    lib.provisionPrimaryUser("unregistered@testuser.com", {},
      testHelpers.unexpectedSuccess,
      testHelpers.expectedXHRFailure
    );
  });

  asyncTest("primaryUserAuthenticationInfo, user authenticated to IdP, expect keypair, cert, authenticated status", function() {
    provisioning.setStatus(provisioning.AUTHENTICATED);

    lib.primaryUserAuthenticationInfo(TEST_EMAIL, {},
      function(info) {
        equal(info.authenticated, true, "user is authenticated");
        ok(info.keypair, "keypair passed");
        ok(info.cert, "cert passed");
        start();
      },
      testHelpers.unexpectedXHRError
    );
  });

  asyncTest("primaryUserAuthenticationInfo, user not authenticated to IdP, expect false authenticated status", function() {
    provisioning.setStatus(provisioning.NOT_AUTHENTICATED);

    lib.primaryUserAuthenticationInfo(TEST_EMAIL, {},
      function(info) {
        equal(info.authenticated, false, "user is not authenticated");
        start();
      },
      testHelpers.unexpectedXHRError
    );
  });

  asyncTest("primaryUserAuthenticationInfo with XHR failure", function() {
    provisioning.setFailure("failure");

    lib.primaryUserAuthenticationInfo(
      TEST_EMAIL,
      {},
      testHelpers.unexpectedSuccess,
      testHelpers.expectedXHRFailure
    );
  });

  asyncTest("isUserAuthenticatedToPrimary with authed user, expect true status", function() {
    provisioning.setStatus(provisioning.AUTHENTICATED);

    lib.isUserAuthenticatedToPrimary(TEST_EMAIL, {},
      function(status) {
        equal(status, true, "user is authenticated, correct status");
        start();
      },
      testHelpers.unexpectedXHRError
    );
  });

  asyncTest("isUserAuthenticatedToPrimary with non-authed user, expect false status", function() {
    provisioning.setStatus(provisioning.NOT_AUTHENTICATED);

    lib.isUserAuthenticatedToPrimary(TEST_EMAIL, {},
      function(status) {
        equal(status, false, "user is not authenticated, correct status");
        start();
      },
      testHelpers.unexpectedXHRError
    );
  });

  asyncTest("isUserAuthenticatedToPrimary with failure", function() {
    provisioning.setFailure("failure");

    lib.isUserAuthenticatedToPrimary(TEST_EMAIL, {},
      testHelpers.unexpectedSuccess,
      testHelpers.expectedXHRFailure
    );
  });

<<<<<<< HEAD
  asyncTest("waitForUserValidation with complete from backend, user not authed - `mustAuth` response", function() {
    storage.setReturnTo(testOrigin);

    xhr.setContextInfo("auth_level", false);
    xhr.useResult("complete");

    lib.waitForUserValidation("registered@testuser.com", function(status) {
      equal(status, "mustAuth", "mustAuth response expected");

      testHelpers.testEmailMarkedVerified("registered@testuser.com");
=======
  asyncTest("waitForUserValidation with no authentication & complete backend response - `mustAuth` response", function() {
    testAddressVerificationPoll(undefined, "complete", "waitForUserValidation", "mustAuth");
  });

  asyncTest("waitForUserValidation with assertion authentication & complete backend response - `mustAuth` response", function() {
    testAddressVerificationPoll("assertion", "complete", "waitForUserValidation", "mustAuth");
  });
>>>>>>> d02820f0

  asyncTest("waitForUserValidation with password authentication - `complete` response", function() {
    testAddressVerificationPoll("password", "complete", "waitForUserValidation", "complete");
  });

  asyncTest("waitForUserValidation with `mustAuth` response", function() {
<<<<<<< HEAD
    storage.setReturnTo(testOrigin);

    xhr.useResult("mustAuth");

    lib.waitForUserValidation("registered@testuser.com", function(status) {
      equal(status, "mustAuth", "mustAuth response expected");

      testHelpers.testEmailMarkedVerified("registered@testuser.com");

      ok(!storage.getReturnTo(), "staged on behalf of is cleared when validation completes");
      start();
    }, testHelpers.unexpectedXHRFailure);
=======
    testAddressVerificationPoll(undefined, "mustAuth", "waitForUserValidation", "mustAuth");
>>>>>>> d02820f0
  });

  asyncTest("waitForUserValidation with `noRegistration` response", function() {
    xhr.useResult("noRegistration");

    storage.setReturnTo(testOrigin);
    lib.waitForUserValidation(
      "registered@testuser.com",
      testHelpers.unexpectedSuccess,
      function(status) {
        ok(storage.getReturnTo(), "staged on behalf of is not cleared for noRegistration response");
        ok(status, "noRegistration", "noRegistration response causes failure");
        start();
      }
    );
  });


  asyncTest("waitForUserValidation with XHR failure", function() {
    storage.setReturnTo(testOrigin);
    lib.waitForUserValidation(
      "registered@testuser.com",
      testHelpers.unexpectedSuccess,
      function() {
        ok(storage.getReturnTo(), "staged on behalf of is not cleared on XHR failure");
        ok(true, "xhr failure should always be a failure");
        start();
      }
    );
  });

  asyncTest("cancelUserValidation: ~1 second", function() {
    xhr.useResult("pending");

    storage.setReturnTo(testOrigin);
    // yes, we are neither expected succes nor failure because we are
    // cancelling the wait.
    lib.waitForUserValidation(
      "registered@testuser.com",
      testHelpers.unexpectedSuccess,
      testHelpers.unexpectedXHRFailure
    );

    setTimeout(function() {
      lib.cancelUserValidation();
      ok(storage.getReturnTo(), "staged on behalf of is not cleared when validation cancelled");
      start();
    }, 500);
  });

  asyncTest("tokenInfo with a good token and returnTo info, expect returnTo in results", function() {
    storage.setReturnTo(testOrigin);

    lib.tokenInfo("token", function(info) {
      equal(info.email, TEST_EMAIL, "correct email");
      equal(info.returnTo, testOrigin, "correct returnTo");
      start();
    }, testHelpers.unexpectedXHRFailure);
  });

  asyncTest("tokenInfo with a bad token without returnTo info, no returnTo in results", function() {
    lib.tokenInfo("token", function(info) {
      equal(info.email, TEST_EMAIL, "correct email");
      equal(typeof info.returnTo, "undefined", "returnTo is undefined");
      start();
    }, testHelpers.unexpectedXHRFailure);
  });

  asyncTest("tokenInfo with XHR error", function() {
    failureCheck(lib.tokenInfo, "token");
  });

  asyncTest("verifyUser with a good token", function() {
    storage.setReturnTo(testOrigin);
    storage.addSecondaryEmail(TEST_EMAIL, { verified: false });

    lib.verifyUser("token", "password", function onSuccess(info) {

      testObjectValuesEqual(info, {
        valid: true,
        email: TEST_EMAIL,
        returnTo: testOrigin
      });
      equal(storage.getReturnTo(), "", "initiating origin was removed");
      equal(storage.getEmail(TEST_EMAIL).verified, true, "email marked as verified");

      start();
    }, testHelpers.unexpectedXHRFailure);
  });

  asyncTest("verifyUser with a bad token", function() {
    xhr.useResult("invalid");

    lib.verifyUser("token", "password", function onSuccess(info) {
      equal(info.valid, false, "bad token calls onSuccess with a false validity");
      start();
    }, testHelpers.unexpectedXHRFailure);
  });

  asyncTest("verifyUser with an XHR failure", function() {
    xhr.useResult("ajaxError");

    lib.verifyUser(
      "token",
      "password",
      testHelpers.unexpectedSuccess,
      testHelpers.expectedXHRFailure
    );
  });

  asyncTest("canSetPassword with only primary addresses - expect false", function() {
    storage.addEmail(TEST_EMAIL, { type: "primary" });

    lib.canSetPassword(function(status) {
      equal(false, status, "status is false with user with only primaries");
      start();
    }, testHelpers.unexpectedFailure);
  });

  asyncTest("canSetPassword with secondary addresses - expect true", function() {
    storage.addEmail(TEST_EMAIL, { type: "secondary" });

    lib.canSetPassword(function(status) {
      equal(true, status, "status is true with user with secondaries");
      start();
    }, testHelpers.unexpectedFailure);
  });

  asyncTest("setPassword with XHR failure", function() {
    xhr.useResult("ajaxError");

    lib.setPassword(
      "password",
      testHelpers.unexpectedSuccess,
      testHelpers.expectedXHRFailure
    );
  });

  asyncTest("setPassword success", function() {
    lib.setPassword(
      "password",
      function(status) {
        ok(status, true, "status is true for success");
        start();
      },
      testHelpers.expectedXHRFailure
    );
  });

  asyncTest("requestPasswordReset with known email - true status", function() {
    var returnTo = "http://samplerp.org";
    lib.setReturnTo(returnTo);

    lib.requestPasswordReset("registered@testuser.com", "password", function(status) {
      equal(status.success, true, "password reset for known user");
      equal(storage.getReturnTo(), returnTo, "RP URL is stored for verification");

      start();
    }, testHelpers.unexpectedXHRFailure);
  });

  asyncTest("requestPasswordReset with unknown email - false status, invalid_user", function() {
    lib.requestPasswordReset("unregistered@testuser.com", "password", function(status) {
      equal(status.success, false, "password not reset for unknown user");
      equal(status.reason, "invalid_user", "invalid_user is the reason");
      start();
    }, testHelpers.unexpectedXHRFailure);
  });

  asyncTest("requestPasswordReset with throttle - false status, throttle", function() {
    xhr.useResult("throttle");
    lib.requestPasswordReset("registered@testuser.com", "password", function(status) {
      equal(status.success, false, "password not reset for throttle");
      equal(status.reason, "throttle", "password reset was throttled");
      start();
    }, testHelpers.unexpectedXHRFailure);
  });

  asyncTest("requestPasswordReset with XHR failure", function() {
    failureCheck(lib.requestPasswordReset, "registered@testuser.com", "password");
  });

  asyncTest("completePasswordReset with a good token", function() {
    storage.addSecondaryEmail(TEST_EMAIL, { verified: false });
    storage.setReturnTo(testOrigin);

    lib.completePasswordReset("token", "password", function onSuccess(info) {
      testObjectValuesEqual(info, {
        valid: true,
        email: TEST_EMAIL,
        returnTo: testOrigin,
      });

      equal(storage.getReturnTo(), "", "initiating origin was removed");
      equal(storage.getEmail(TEST_EMAIL).verified, true, "email now marked as verified");

      start();
    }, testHelpers.unexpectedXHRFailure);
  });

  asyncTest("completePasswordReset with a bad token", function() {
    xhr.useResult("invalid");

    lib.completePasswordReset("token", "password", function onSuccess(info) {
      equal(info.valid, false, "bad token calls onSuccess with a false validity");
      start();
    }, testHelpers.unexpectedXHRFailure);
  });

  asyncTest("completePasswordReset with an XHR failure", function() {
    xhr.useResult("ajaxError");

    lib.completePasswordReset(
      "token",
      "password",
      testHelpers.unexpectedSuccess,
      testHelpers.expectedXHRFailure
    );
  });

  asyncTest("requestEmailReverify with owned verified email - false status", function() {
    storage.addSecondaryEmail(TEST_EMAIL, { verified: true });

    var returnTo = "http://samplerp.org";
    lib.setReturnTo(returnTo);
    lib.requestEmailReverify(TEST_EMAIL, function(status) {
      testObjectValuesEqual(status, {
        success: false,
        reason: "verified_email"
      });

      start();
    }, testHelpers.unexpectedXHRFailure);
  });

  asyncTest("requestEmailReverify with owned unverified email - false status", function() {
    storage.addSecondaryEmail(TEST_EMAIL, { verified: false });

    var returnTo = "http://samplerp.org";
    lib.setReturnTo(returnTo);
    lib.requestEmailReverify(TEST_EMAIL, function(status) {
      equal(status.success, true, "password reset for known user");
      equal(storage.getReturnTo(), returnTo, "RP URL is stored for verification");

      start();
    }, testHelpers.unexpectedXHRFailure);
  });

  asyncTest("requestEmailReverify with unowned email - false status, invalid_user", function() {
    lib.requestEmailReverify(TEST_EMAIL, function(status) {
      testObjectValuesEqual(status, {
        success: false,
        reason: "invalid_email"
      });
      start();
    }, testHelpers.unexpectedXHRFailure);
  });

  asyncTest("requestEmailReverify owned email with throttle - false status, throttle", function() {
    xhr.useResult("throttle");
    storage.addSecondaryEmail(TEST_EMAIL, { verified: false });

    lib.requestEmailReverify(TEST_EMAIL, function(status) {
      testObjectValuesEqual(status, {
        success: false,
        reason: "throttle"
      });
      start();
    }, testHelpers.unexpectedXHRFailure);
  });

  asyncTest("requestEmailReverify with XHR failure", function() {
    storage.addSecondaryEmail(TEST_EMAIL, { verified: false });
    failureCheck(lib.requestEmailReverify, TEST_EMAIL);
  });

  asyncTest("authenticate with valid credentials, also syncs email with server", function() {
    lib.authenticate(TEST_EMAIL, "testuser", function(authenticated) {
      equal(true, authenticated, "we are authenticated!");
      var emails = lib.getStoredEmailKeypairs();
      equal(_.size(emails) > 0, true, "emails have been synced to server");
      start();
    }, testHelpers.unexpectedXHRFailure);
  });


  asyncTest("authenticate with too short a password - user not authenticated", function() {
    var password = testHelpers.generateString(bid.PASSWORD_MIN_LENGTH - 1);
    lib.authenticate(TEST_EMAIL, password, function onComplete(authenticated) {
      equal(false, authenticated, "invalid authentication.");
      start();
    }, testHelpers.unexpectedXHRFailure);
  });

  asyncTest("authenticate with too long a password - user not authenticated", function() {
    var password = testHelpers.generateString(bid.PASSWORD_MAX_LENGTH + 1);
    lib.authenticate(TEST_EMAIL, password, function onComplete(authenticated) {
      equal(false, authenticated, "invalid authentication.");
      start();
    }, testHelpers.unexpectedXHRFailure);
  });

  asyncTest("authenticate with invalid credentials", function() {
    xhr.useResult("invalid");
    lib.authenticate(TEST_EMAIL, "testuser", function onComplete(authenticated) {
      equal(false, authenticated, "invalid authentication.");
      start();
    }, testHelpers.unexpectedXHRFailure);
  });


  asyncTest("authenticate with XHR failure", function() {
    failureCheck(lib.authenticate, TEST_EMAIL, "testuser");
  });

  asyncTest("authenticateWithAssertion with valid assertion", function() {
    lib.authenticateWithAssertion(TEST_EMAIL, "test_assertion", function(authenticated) {
      equal(true, authenticated, "we are authenticated!");
      var emails = lib.getStoredEmailKeypairs();
      equal(_.size(emails) > 0, true, "emails have been synced to server");
      start();
    }, testHelpers.unexpectedXHRFailure);
  });

  asyncTest("authenticateWithAssertion with invalid assertion", function() {
    xhr.useResult("invalid");
    lib.authenticateWithAssertion(TEST_EMAIL, "test_assertion", function onComplete(authenticated) {
      equal(false, authenticated, "invalid authentication.");
      start();
    }, testHelpers.unexpectedXHRFailure);
  });

  asyncTest("authenticateWithAssertion with XHR failure", function() {
    failureCheck(lib.authenticateWithAssertion, TEST_EMAIL, "testuser");
  });

  asyncTest("checkAuthentication with valid authentication", function() {
    storage.addSecondaryEmail(TEST_EMAIL);
    xhr.setContextInfo("auth_level", "assertion");

    lib.checkAuthentication(function(authenticated) {
      equal(authenticated, "assertion", "We are authenticated!");
      testNotUndefined(storage.getEmail(TEST_EMAIL), "localStorage is not cleared");
      start();
    });
  });



  asyncTest("checkAuthentication with invalid authentication - localStorage cleared", function() {
    storage.addSecondaryEmail(TEST_EMAIL);
    xhr.setContextInfo("auth_level", undefined);

    lib.checkAuthentication(function(authenticated) {
      equal(authenticated, false, "We are not authenticated!");
      testUndefined(storage.getEmail(TEST_EMAIL), "localStorage was cleared");
      start();
    });
  });


  asyncTest("checkAuthentication with cookies disabled - localStorage is not cleared, user can enable their cookies and try again", function() {
    storage.addSecondaryEmail(TEST_EMAIL);
    network.init({ cookiesEnabledOverride: false });

    lib.checkAuthentication(function(authenticated) {
      equal(authenticated, false, "We are not authenticated!");
      testNotUndefined(storage.getEmail(TEST_EMAIL), "localStorage is not cleared");
      start();
    });
  });

  asyncTest("checkAuthentication with XHR failure", function() {
    xhr.useResult("contextAjaxError");
    failureCheck(lib.checkAuthentication);
  });



  asyncTest("checkAuthenticationAndSync with valid authentication", function() {
    xhr.setContextInfo("auth_level", "assertion");

    lib.checkAuthenticationAndSync(function(authenticated) {
      equal(authenticated, "assertion", "We are authenticated!");
      start();
    }, testHelpers.unexpectedXHRFailure);
  });


  asyncTest("checkAuthenticationAndSync with invalid authentication - localStorage cleared", function() {
    storage.addSecondaryEmail(TEST_EMAIL);
    xhr.setContextInfo("auth_level", undefined);

    lib.checkAuthenticationAndSync(function onComplete(authenticated) {
      equal(authenticated, false, "We are not authenticated!");
      testUndefined(storage.getEmail(TEST_EMAIL), "localStorage was cleared");
      start();
    }, testHelpers.unexpectedXHRFailure);
  });

  asyncTest("checkAuthenticationAndSync with cookies disabled - localStorage not cleared, user can enable their cookies and try again", function() {
    storage.addSecondaryEmail(TEST_EMAIL);
    network.init({ cookiesEnabledOverride: false });

    lib.checkAuthenticationAndSync(function onComplete(authenticated) {
      equal(authenticated, false, "We are not authenticated!");
      testNotUndefined(storage.getEmail(TEST_EMAIL), "localStorage is not cleared");
      start();
    }, testHelpers.unexpectedXHRFailure);
  });


  asyncTest("checkAuthenticationAndSync with XHR failure", function() {
    xhr.setContextInfo("auth_level", "assertion");

    failureCheck(lib.checkAuthenticationAndSync);
  });

  asyncTest("isEmailRegistered with registered email", function() {
    lib.isEmailRegistered("registered@testuser.com", function(registered) {
      ok(registered);
      start();
    }, testHelpers.unexpectedXHRFailure);
  });

  asyncTest("isEmailRegistered with unregistered email", function() {
    lib.isEmailRegistered("unregistered@testuser.com", function(registered) {
      equal(registered, false);
      start();
    }, testHelpers.unexpectedXHRFailure);
  });

  asyncTest("isEmailRegistered with XHR failure", function() {
    failureCheck(lib.isEmailRegistered, "registered");
  });

  asyncTest("passwordNeededToAddSecondaryEmail, account only has primaries - call callback with true", function() {
    storage.addEmail("testuser@testuser.com", { type: "primary" });

    lib.passwordNeededToAddSecondaryEmail(function(passwordNeeded) {
      equal(passwordNeeded, true, "password correctly needed");
      start();
    });
  });

  asyncTest("passwordNeededToAddSecondaryEmail, account already has secondary - call callback with false", function() {
    storage.addEmail("testuser@testuser.com", { type: "secondary" });

    lib.passwordNeededToAddSecondaryEmail(function(passwordNeeded) {
      equal(passwordNeeded, false, "password not needed");
      start();
    });
  });

  asyncTest("passwordNeededToAddSecondaryEmail, mix of types - call callback with false", function() {
    storage.addEmail("testuser@testuser.com", { type: "primary" });
    storage.addEmail("testuser1@testuser.com", { type: "secondary" });

    lib.passwordNeededToAddSecondaryEmail(function(passwordNeeded) {
      equal(passwordNeeded, false, "password not needed");
      start();
    });
  });

  asyncTest("addEmail", function() {
    var returnTo = "http://samplerp.org";
    lib.setReturnTo(returnTo);

    lib.addEmail("testemail@testemail.com", "password", function(added) {
      ok(added, "user was added");

      var identities = lib.getStoredEmailKeypairs();
      equal("testemail@testemail.com" in identities, false, "new email is not added until confirmation.");

      equal(storage.getReturnTo(), returnTo, "RP URL is stored for verification");

      start();
    }, testHelpers.unexpectedXHRFailure);
  });

  asyncTest("addEmail with addition refused", function() {
    xhr.useResult("throttle");

    lib.addEmail("testemail@testemail.com", "password", function(added) {
      equal(added, false, "user addition was refused");

      var identities = lib.getStoredEmailKeypairs();
      equal(false, "testemail@testemail.com" in identities, "Our new email is not added until confirmation.");

      equal(typeof storage.getReturnTo(), "undefined", "initiatingOrigin is not stored");

      start();
    }, testHelpers.unexpectedXHRFailure);
  });

  asyncTest("addEmail with XHR failure", function() {
    failureCheck(lib.addEmail, "testemail@testemail.com", "password");
  });


<<<<<<< HEAD
 asyncTest("waitForEmailValidation with `complete` backend response, user authenticated to assertion level - expect 'mustAuth'", function() {
    storage.setReturnTo(testOrigin);
    xhr.setContextInfo("auth_level", "assertion");

    xhr.useResult("complete");
    lib.waitForEmailValidation("registered@testuser.com", function(status) {
      ok(!storage.getReturnTo(), "staged on behalf of is cleared when validation completes");
      testHelpers.testEmailMarkedVerified("registered@testuser.com");
      equal(status, "mustAuth", "mustAuth response expected");
      start();
    }, testHelpers.unexpectedXHRFailure);
  });


 asyncTest("waitForEmailValidation with `complete` backend response, user authenticated to password level - expect 'complete'", function() {
    storage.setReturnTo(testOrigin);
    xhr.setContextInfo("auth_level", "password");

    xhr.useResult("complete");
    lib.waitForEmailValidation("registered@testuser.com", function(status) {
      ok(!storage.getReturnTo(), "staged on behalf of is cleared when validation completes");
      testHelpers.testEmailMarkedVerified("registered@testuser.com");
      equal(status, "complete", "complete response expected");
      start();
    }, testHelpers.unexpectedXHRFailure);
  });

  asyncTest("waitForEmailValidation `mustAuth` response", function() {
    storage.setReturnTo(testOrigin);
    xhr.useResult("mustAuth");

    lib.waitForEmailValidation("registered@testuser.com", function(status) {
      ok(!storage.getReturnTo(), "staged on behalf of is cleared when validation completes");
      testHelpers.testEmailMarkedVerified("registered@testuser.com");
      equal(status, "mustAuth", "mustAuth response expected");
      start();
    }, testHelpers.unexpectedXHRFailure);
=======
  asyncTest("waitForEmailValidation `complete` response", function() {
    testAddressVerificationPoll("password", "complete", "waitForEmailValidation", "complete");
  });

  asyncTest("waitForEmailValidation with assertion authentication, complete from backend - return mustAuth status", function() {
    testAddressVerificationPoll("assertion", "complete", "waitForEmailValidation", "mustAuth");
  });

  asyncTest("waitForEmailValidation `mustAuth` response", function() {
    testAddressVerificationPoll("assertion", "mustAuth", "waitForEmailValidation", "mustAuth");
>>>>>>> d02820f0
  });

  asyncTest("waitForEmailValidation with `noRegistration` response", function() {
    storage.setReturnTo(testOrigin);
    xhr.useResult("noRegistration");

    lib.waitForEmailValidation(
      "registered@testuser.com",
      testHelpers.unexpectedSuccess,
      function(status) {
        ok(storage.getReturnTo(), "staged on behalf of is cleared when validation completes");
        ok(status, "noRegistration", "noRegistration response causes failure");
        start();
      });
  });


 asyncTest("waitForEmailValidation XHR failure", function() {
    storage.setReturnTo(testOrigin);
    xhr.useResult("ajaxError");

    lib.waitForEmailValidation(
      "registered@testuser.com",
      testHelpers.unexpectedSuccess,
      testHelpers.expectedXHRFailure
    );
  });


  asyncTest("cancelEmailValidation: ~1 second", function() {
    xhr.useResult("pending");

    storage.setReturnTo(testOrigin);
    lib.waitForEmailValidation(
      "registered@testuser.com",
      testHelpers.unexpectedSuccess,
      testHelpers.unexpectedXHRFailure
    );

    setTimeout(function() {
      lib.cancelUserValidation();
      ok(storage.getReturnTo(), "staged on behalf of is not cleared when validation cancelled");
      start();
    }, 500);
  });

  asyncTest("verifyEmail with a good token - callback with email, returnTo, valid", function() {
    storage.setReturnTo(testOrigin);
    storage.addSecondaryEmail(TEST_EMAIL, { verified: false });
    lib.verifyEmail("token", "password", function onSuccess(info) {
      testObjectValuesEqual(info, {
        valid: true,
        email: TEST_EMAIL,
        returnTo: testOrigin
      });
      equal(storage.getReturnTo(), "", "initiating returnTo was removed");
      equal(storage.getEmail(TEST_EMAIL).verified, true, "email now marked as verified");

      start();
    }, testHelpers.unexpectedXHRFailure);
  });

  asyncTest("verifyEmail with a bad token - callback with valid: false", function() {
    xhr.useResult("invalid");

    lib.verifyEmail("token", "password", function onSuccess(info) {
      equal(info.valid, false, "bad token calls onSuccess with a false validity");

      start();
    }, testHelpers.unexpectedXHRFailure);
  });

  asyncTest("verifyEmail with an XHR failure", function() {
    xhr.useResult("ajaxError");

    lib.verifyEmail(
      "token",
      "password",
      testHelpers.unexpectedSuccess,
      testHelpers.expectedXHRFailure
    );
  });

  asyncTest("syncEmailKeypair with successful sync", function() {
    lib.syncEmailKeypair("testemail@testemail.com", function(keypair) {
      var identity = lib.getStoredEmailKeypair("testemail@testemail.com");

      ok(identity, "we have an identity");
      ok(identity.priv, "a private key is on the identity");
      ok(identity.pub, "a private key is on the identity");

      start();
    }, testHelpers.unexpectedXHRFailure);
  });


  asyncTest("syncEmailKeypair with invalid sync", function() {
    xhr.useResult("invalid");
    lib.syncEmailKeypair(
      "testemail@testemail.com",
      testHelpers.unexpectedSuccess,
      function() {
        var identity = lib.getStoredEmailKeypair("testemail@testemail.com");
        equal(typeof identity, "undefined", "Invalid email is not synced");

        start();
      }
    );
  });

  asyncTest("syncEmailKeypair with XHR failure", function() {
    failureCheck(lib.syncEmailKeypair, "testemail@testemail.com");
  });


  asyncTest("removeEmail that is added", function() {
    storage.addEmail("testemail@testemail.com", {pub: "pub", priv: "priv"});

    lib.removeEmail("testemail@testemail.com", function() {
      var identities = lib.getStoredEmailKeypairs();
      equal(false, "testemail@testemail.com" in identities, "Our new email is removed");
      start();
    }, testHelpers.unexpectedXHRFailure);
  });



  asyncTest("removeEmail that is not added", function() {
    lib.removeEmail("testemail@testemail.com", function() {
      var identities = lib.getStoredEmailKeypairs();
      equal(false, "testemail@testemail.com" in identities, "Our new email is removed");
      start();
    }, testHelpers.unexpectedXHRFailure);
  });

  asyncTest("removeEmail with XHR failure", function() {
    storage.addEmail("testemail@testemail.com", {pub: "pub", priv: "priv"});

    failureCheck(lib.removeEmail, "testemail@testemail.com");
  });




  asyncTest("syncEmails with no pre-loaded identities and no identities to add", function() {
    xhr.useResult("no_identities");
    lib.syncEmails(function onSuccess() {
      var identities = lib.getStoredEmailKeypairs();
      ok(true, "we have synced identities");
      equal(_.size(identities), 0, "there are no identities");
      start();
    }, testHelpers.unexpectedXHRFailure);
  });

  asyncTest("syncEmails with no pre-loaded identities and identities to add", function() {
    lib.syncEmails(function onSuccess() {
      var identities = lib.getStoredEmailKeypairs();
      ok(TEST_EMAIL in identities, "Our new email is added");
      equal(_.size(identities), 1, "there is one identity");

      start();
    }, testHelpers.unexpectedXHRFailure);
  });

  asyncTest("syncEmails with identities preloaded and none to add", function() {
    storage.addEmail(TEST_EMAIL, {});
    lib.syncEmails(function onSuccess() {
      var identities = lib.getStoredEmailKeypairs();
      ok(TEST_EMAIL in identities, "Our new email is added");
      equal(_.size(identities), 1, "there is one identity");
      start();
    }, testHelpers.unexpectedXHRFailure);
  });


  asyncTest("syncEmails with identities preloaded and one to add", function() {
    storage.addEmail(TEST_EMAIL, {pubkey: pubkey, cert: random_cert});

    xhr.useResult("multiple");

    lib.syncEmails(function onSuccess() {
      var identities = lib.getStoredEmailKeypairs();
      ok(TEST_EMAIL in identities, "Our old email address is still there");
      ok("testuser2@testuser.com" in identities, "Our new email is added");
      equal(_.size(identities), 2, "there are two identities");
      start();
    }, testHelpers.unexpectedXHRFailure);
  });


  asyncTest("syncEmails with identities preloaded and one to remove", function() {
    storage.addEmail(TEST_EMAIL, {pub: pubkey, cert: random_cert});
    storage.addEmail("testuser2@testuser.com", {pub: pubkey, cert: random_cert});

    lib.syncEmails(function onSuccess() {
      var identities = lib.getStoredEmailKeypairs();
      ok(TEST_EMAIL in identities, "Our old email address is still there");
      equal("testuser2@testuser.com" in identities, false, "Our unknown email is removed");
      equal(_.size(identities), 1, "there is one identity");
      start();
    }, testHelpers.unexpectedXHRFailure);
  });

  asyncTest("syncEmails with one to update", function() {
    // verified is set to false here,  the mock for list_emails has verified
    // set to true.  If emails are being updated, verified will be set to true
    // whenever syncEmails is complete.
    storage.addEmail(TEST_EMAIL, {pub: pubkey, cert: random_cert, verified: false});

    lib.syncEmails(function onSuccess() {
      var identities = lib.getStoredEmailKeypairs();
      ok(TEST_EMAIL in identities, "refreshed key is synced");
      equal(identities[TEST_EMAIL].verified, true, "verified was correctly updated");
      start();
    }, testHelpers.unexpectedXHRFailure);
  });

  asyncTest("syncEmails with XHR failure", function() {
    failureCheck(lib.syncEmails);
  });

  asyncTest("getAssertion with known email that has key", function() {
    lib.syncEmailKeypair(TEST_EMAIL, function() {
      lib.getAssertion(TEST_EMAIL, lib.getOrigin(), function onSuccess(assertion) {
        testAssertion(assertion, start);
        equal(storage.site.get(testOrigin, "email"), TEST_EMAIL, "email address was persisted");
      }, testHelpers.unexpectedXHRFailure);
    }, testHelpers.unexpectedXHRFailure);
  });


  asyncTest("getAssertion with known secondary email that does not have a key", function() {
    storage.addEmail(TEST_EMAIL, { type: "secondary" });
    lib.getAssertion(TEST_EMAIL, lib.getOrigin(), function onSuccess(assertion) {
      testAssertion(assertion, start);
      equal(storage.site.get(testOrigin, "email"), TEST_EMAIL, "email address was persisted");
    }, testHelpers.unexpectedXHRFailure);
  });


  asyncTest("getAssertion with known primary email, expired cert, user authenticated with IdP - expect assertion", function() {
    xhr.useResult("primary");
    provisioning.setStatus(provisioning.AUTHENTICATED);
    storage.addEmail("unregistered@testuser.com", { type: "primary" });

    lib.getAssertion(
      "unregistered@testuser.com",
      lib.getOrigin(),
      function(assertion) {
        testAssertion(assertion, start);
        equal(storage.site.get(testOrigin, "email"), "unregistered@testuser.com", "email address was persisted");
      },
      testHelpers.unexpectedXHRFailure);
  });

  asyncTest("getAssertion with known primary email, expired cert, user not authenticated with IdP - expect null assertion", function() {
    xhr.useResult("primary");
    provisioning.setStatus(provisioning.NOT_AUTHENTICATED);
    storage.addEmail("unregistered@testuser.com", { type: "primary" });

    lib.getAssertion(
      "unregistered@testuser.com",
      lib.getOrigin(),
      function(assertion) {
        equal(assertion, null, "user must authenticate with IdP, no assertion");
        start();
      },
      testHelpers.unexpectedXHRFailure);
  });

  asyncTest("getAssertion with unknown email", function() {
    lib.syncEmailKeypair(TEST_EMAIL, function() {
      lib.getAssertion("testuser2@testuser.com", lib.getOrigin(), function onSuccess(assertion) {
        equal(null, assertion, "email was unknown, we do not have an assertion");
        equal(storage.site.get(testOrigin, "email"), undefined, "email address was not set");
        start();
      });
    }, testHelpers.unexpectedXHRFailure);
  });

  asyncTest("getAssertion with XHR failure", function() {
    storage.addEmail(TEST_EMAIL, {});
    failureCheck(lib.getAssertion, TEST_EMAIL, lib.getOrigin());
  });


  asyncTest("getSilentAssertion with logged in user, emails match - user already logged in, call callback with email and null assertion", function() {
    var LOGGED_IN_EMAIL = TEST_EMAIL;
    xhr.setContextInfo("auth_level", "password");

    lib.syncEmailKeypair(LOGGED_IN_EMAIL, function() {
      storage.setLoggedIn(lib.getOrigin(), LOGGED_IN_EMAIL);
      lib.getSilentAssertion(LOGGED_IN_EMAIL, function(email, assertion) {
        equal(email, LOGGED_IN_EMAIL, "correct email");
        strictEqual(assertion, null, "correct assertion");
        start();
      }, testHelpers.unexpectedXHRFailure);
    }, testHelpers.unexpectedXHRFailure);
  });

  asyncTest("getSilentAssertion with logged in user, request email different from logged in email, valid cert for logged in email - logged in user needs assertion - call callback with email and assertion.", function() {
    xhr.setContextInfo("auth_level", "password");
    var LOGGED_IN_EMAIL = TEST_EMAIL;
    var REQUESTED_EMAIL = "requested@testuser.com";

    lib.syncEmailKeypair(LOGGED_IN_EMAIL, function() {
      storage.setLoggedIn(lib.getOrigin(), LOGGED_IN_EMAIL);
      lib.getSilentAssertion(REQUESTED_EMAIL, function(email, assertion) {
        equal(email, LOGGED_IN_EMAIL, "correct email");
        testAssertion(assertion, start);
      }, testHelpers.unexpectedXHRFailure);
    }, testHelpers.unexpectedXHRFailure);
  });

  asyncTest("logoutUser", function(onSuccess) {
    lib.authenticate(TEST_EMAIL, "testuser", function(authenticated) {
      lib.syncEmails(function() {
        var storedIdentities = storage.getEmails();
        equal(_.size(storedIdentities), 1, "one identity");

        lib.logoutUser(function() {
          storedIdentities = storage.getEmails();
          equal(_.size(storedIdentities), 0, "All items have been removed on logout");

          start();
        }, testHelpers.unexpectedXHRFailure);
      }, testHelpers.unexpectedXHRFailure);
    }, testHelpers.unexpectedXHRFailure);


  });

  asyncTest("logoutUser with XHR failure", function(onSuccess) {
    lib.authenticate(TEST_EMAIL, "testuser", function(authenticated) {
      lib.syncEmails(function() {
        failureCheck(lib.logoutUser);
      }, testHelpers.unexpectedXHRFailure);
    }, testHelpers.unexpectedXHRFailure);
  });

  asyncTest("cancelUser", function(onSuccess) {
    lib.cancelUser(function() {
      var storedIdentities = storage.getEmails();
      equal(_.size(storedIdentities), 0, "All items have been removed");
      start();
    }, testHelpers.unexpectedXHRFailure);
  });

  asyncTest("cancelUser with XHR failure", function(onSuccess) {
    failureCheck(lib.cancelUser);
  });


  asyncTest("logout with invalid login", function() {
    xhr.setContextInfo("auth_level", undefined);

    lib.logout(function onComplete(success) {
      strictEqual(success, false, "success with invalid login is false");
      start();
    }, testHelpers.unexpectedXHRFailure);
  });

  asyncTest("logout with valid login with remember set to true", function() {
    xhr.setContextInfo("auth_level", "assertion");
    storage.site.set(testOrigin, "remember", true);

    lib.logout(function onComplete(success) {
      strictEqual(success, true, "success flag good");
      start();
    }, testHelpers.unexpectedXHRFailure);
  });

  asyncTest("addressInfo with XHR Error", function() {
    failureCheck(lib.addressInfo, TEST_EMAIL);
  });

  asyncTest("addressInfo with unknown secondary user", function() {
    xhr.useResult("unknown_secondary");
    lib.addressInfo(
      "unregistered@testuser.com",
      function(info) {
        equal(info.email, "unregistered@testuser.com", "correct address");
        equal(info.type, "secondary", "correct type");
        equal(info.email, "unregistered@testuser.com", "correct email");
        equal(info.known, false, "address not known to Persona");
        start();
      },
      testHelpers.unexpectedFailure
    );
  });

  asyncTest("addressInfo with known secondary user", function() {
    xhr.useResult("known_secondary");
    lib.addressInfo(
      "registered@testuser.com",
      function(info) {
        equal(info.type, "secondary", "correct type");
        equal(info.email, "registered@testuser.com", "correct email");
        equal(info.known, true, "address known to Persona");
        start();
      },
      testHelpers.unexpectedFailure
    );
  });

  asyncTest("addressInfo with primary authenticated user", function() {
    xhr.useResult("primary");
    provisioning.setStatus(provisioning.AUTHENTICATED);
    lib.addressInfo(
      "registered@testuser.com",
      function(info) {
        equal(info.type, "primary", "correct type");
        equal(info.email, "registered@testuser.com", "correct email");
        equal(info.authed, true, "user is authenticated with IdP");
        equal(info.idpName, "testuser.com", "unknown IdP, use email host portion for name");
        start();
      },
      testHelpers.unexpectedFailure
    );
  });

  asyncTest("addressInfo with primary unauthenticated user", function() {
    xhr.useResult("primary");
    provisioning.setStatus(provisioning.NOT_AUTHENTICATED);
    lib.addressInfo(
      "registered@testuser.com",
      function(info) {
        equal(info.type, "primary", "correct type");
        equal(info.email, "registered@testuser.com", "correct email");
        equal(info.authed, false, "user is not authenticated with IdP");
        start();
      },
      testHelpers.unexpectedFailure
    );
  });

  asyncTest("hasSecondary returns false if the user has 0 secondary email address", function() {
    lib.hasSecondary(function(hasSecondary) {
      equal(hasSecondary, false, "hasSecondary is false");
      start();
    }, testHelpers.unexpectedXHRFailure);
  });

  asyncTest("hasSecondary returns true if the user has at least one secondary email address", function() {
    storage.addEmail(TEST_EMAIL, { type: "secondary" });
    lib.hasSecondary(function(hasSecondary) {
      equal(hasSecondary, true, "hasSecondary is true");
      start();
    }, testHelpers.unexpectedXHRFailure);
  });

  asyncTest("setComputerOwnershipStatus with true, isUsersComputer - mark the computer as the users, prolongs the user's session", function() {
    lib.authenticate(TEST_EMAIL, "password", function() {
      storage.usersComputer.clear(network.userid());
      lib.setComputerOwnershipStatus(true, function() {
        lib.isUsersComputer(function(usersComputer) {
          equal(usersComputer, true, "user is marked as owner of computer");
          start();
        }, testHelpers.unexpectedXHRFailure);
      }, testHelpers.unexpectedXHRFailure);
    }, testHelpers.unexpectedXHRFailure);
  });

  asyncTest("setComputerOwnershipStatus with false, isUsersComputer - mark the computer as not the users", function() {
    lib.authenticate(TEST_EMAIL, "password", function() {
      storage.usersComputer.clear(network.userid());
      lib.setComputerOwnershipStatus(false, function() {
        lib.isUsersComputer(function(usersComputer) {
          equal(usersComputer, false, "user is marked as not an owner");
          start();
        }, testHelpers.unexpectedXHRFailure);
      }, testHelpers.unexpectedXHRFailure);
    }, testHelpers.unexpectedXHRFailure);
  });

  asyncTest("setComputerOwnershipStatus with unauthenticated user - call onFailure", function() {
    lib.setComputerOwnershipStatus(false,
      testHelpers.unexpectedSuccess,
      testHelpers.expectedXHRFailure
    );
  });

  asyncTest("setComputerOwnershipStatus with true & XHR Failure - call onFailure", function() {
    lib.authenticate(TEST_EMAIL, "password", function() {
      xhr.useResult("ajaxError");
      lib.setComputerOwnershipStatus(true,
        testHelpers.unexpectedSuccess,
        testHelpers.expectedXHRFailure
      );
    }, testHelpers.unexpectedXHRFailure);
  });

  asyncTest("shouldAskIfUsersComputer with user who has been asked - call onSuccess with false", function() {
    lib.authenticate(TEST_EMAIL, "password", function() {
      storage.usersComputer.setConfirmed(network.userid());
      lib.shouldAskIfUsersComputer(function(shouldAsk) {
        equal(shouldAsk, false, "user has been asked already, do not ask again");
        start();
      }, testHelpers.expectedXHRFailure);
    }, testHelpers.unexpectedXHRFailure);
  });

  asyncTest("shouldAskIfUsersComputer with user who has not been asked and has not verified email this dialog session - call onSuccess with true", function() {
    lib.authenticate(TEST_EMAIL, "password", function() {
      storage.usersComputer.forceAsk(network.userid());
      lib.shouldAskIfUsersComputer(function(shouldAsk) {
        equal(shouldAsk, true, "user has not verified an email this dialog session and should be asked");
        start();
      }, testHelpers.expectedXHRFailure);
    }, testHelpers.unexpectedXHRFailure);
  });

  asyncTest("shouldAskIfUsersComputer with user who has not been asked and has verified email in this dialog session - call onSuccess with false", function() {
    lib.authenticate(TEST_EMAIL, "password", function() {
      storage.setReturnTo(testOrigin);
      xhr.useResult("complete");

      lib.waitForEmailValidation(TEST_EMAIL, function() {
        storage.usersComputer.forceAsk(network.userid());
        lib.shouldAskIfUsersComputer(function(shouldAsk) {
          equal(shouldAsk, false, "user has verified an email this dialog session and should be asked");
          start();
        }, testHelpers.expectedXHRFailure);
      }, testHelpers.unexpectedXHRFailure);
    }, testHelpers.unexpectedXHRFailure);
  });

}());<|MERGE_RESOLUTION|>--- conflicted
+++ resolved
@@ -333,18 +333,6 @@
     );
   });
 
-<<<<<<< HEAD
-  asyncTest("waitForUserValidation with complete from backend, user not authed - `mustAuth` response", function() {
-    storage.setReturnTo(testOrigin);
-
-    xhr.setContextInfo("auth_level", false);
-    xhr.useResult("complete");
-
-    lib.waitForUserValidation("registered@testuser.com", function(status) {
-      equal(status, "mustAuth", "mustAuth response expected");
-
-      testHelpers.testEmailMarkedVerified("registered@testuser.com");
-=======
   asyncTest("waitForUserValidation with no authentication & complete backend response - `mustAuth` response", function() {
     testAddressVerificationPoll(undefined, "complete", "waitForUserValidation", "mustAuth");
   });
@@ -352,29 +340,13 @@
   asyncTest("waitForUserValidation with assertion authentication & complete backend response - `mustAuth` response", function() {
     testAddressVerificationPoll("assertion", "complete", "waitForUserValidation", "mustAuth");
   });
->>>>>>> d02820f0
 
   asyncTest("waitForUserValidation with password authentication - `complete` response", function() {
     testAddressVerificationPoll("password", "complete", "waitForUserValidation", "complete");
   });
 
   asyncTest("waitForUserValidation with `mustAuth` response", function() {
-<<<<<<< HEAD
-    storage.setReturnTo(testOrigin);
-
-    xhr.useResult("mustAuth");
-
-    lib.waitForUserValidation("registered@testuser.com", function(status) {
-      equal(status, "mustAuth", "mustAuth response expected");
-
-      testHelpers.testEmailMarkedVerified("registered@testuser.com");
-
-      ok(!storage.getReturnTo(), "staged on behalf of is cleared when validation completes");
-      start();
-    }, testHelpers.unexpectedXHRFailure);
-=======
     testAddressVerificationPoll(undefined, "mustAuth", "waitForUserValidation", "mustAuth");
->>>>>>> d02820f0
   });
 
   asyncTest("waitForUserValidation with `noRegistration` response", function() {
@@ -875,46 +847,7 @@
   });
 
 
-<<<<<<< HEAD
  asyncTest("waitForEmailValidation with `complete` backend response, user authenticated to assertion level - expect 'mustAuth'", function() {
-    storage.setReturnTo(testOrigin);
-    xhr.setContextInfo("auth_level", "assertion");
-
-    xhr.useResult("complete");
-    lib.waitForEmailValidation("registered@testuser.com", function(status) {
-      ok(!storage.getReturnTo(), "staged on behalf of is cleared when validation completes");
-      testHelpers.testEmailMarkedVerified("registered@testuser.com");
-      equal(status, "mustAuth", "mustAuth response expected");
-      start();
-    }, testHelpers.unexpectedXHRFailure);
-  });
-
-
- asyncTest("waitForEmailValidation with `complete` backend response, user authenticated to password level - expect 'complete'", function() {
-    storage.setReturnTo(testOrigin);
-    xhr.setContextInfo("auth_level", "password");
-
-    xhr.useResult("complete");
-    lib.waitForEmailValidation("registered@testuser.com", function(status) {
-      ok(!storage.getReturnTo(), "staged on behalf of is cleared when validation completes");
-      testHelpers.testEmailMarkedVerified("registered@testuser.com");
-      equal(status, "complete", "complete response expected");
-      start();
-    }, testHelpers.unexpectedXHRFailure);
-  });
-
-  asyncTest("waitForEmailValidation `mustAuth` response", function() {
-    storage.setReturnTo(testOrigin);
-    xhr.useResult("mustAuth");
-
-    lib.waitForEmailValidation("registered@testuser.com", function(status) {
-      ok(!storage.getReturnTo(), "staged on behalf of is cleared when validation completes");
-      testHelpers.testEmailMarkedVerified("registered@testuser.com");
-      equal(status, "mustAuth", "mustAuth response expected");
-      start();
-    }, testHelpers.unexpectedXHRFailure);
-=======
-  asyncTest("waitForEmailValidation `complete` response", function() {
     testAddressVerificationPoll("password", "complete", "waitForEmailValidation", "complete");
   });
 
@@ -924,7 +857,6 @@
 
   asyncTest("waitForEmailValidation `mustAuth` response", function() {
     testAddressVerificationPoll("assertion", "mustAuth", "waitForEmailValidation", "mustAuth");
->>>>>>> d02820f0
   });
 
   asyncTest("waitForEmailValidation with `noRegistration` response", function() {
