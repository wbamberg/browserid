--- conflicted
+++ resolved
@@ -136,16 +136,7 @@
       }
     });
 
-<<<<<<< HEAD
-    handleState("user_staged", function(msg, info) {
-      self.stagedEmail = info.email;
-
-      _.extend(info, {
-        siteName: self.siteName
-      });
-=======
     handleState("user_staged", handleEmailStaged.curry("doConfirmUser"));
->>>>>>> b170fc6a
 
     handleState("user_confirmed", function() {
       self.email = self.stagedEmail;
@@ -408,17 +399,7 @@
       });
     });
 
-<<<<<<< HEAD
-    handleState("email_staged", function(msg, info) {
-      self.stagedEmail = info.email;
-      _.extend(info, {
-        siteName: self.siteName
-      });
-      startAction("doConfirmEmail", info);
-    });
-=======
     handleState("email_staged", handleEmailStaged.curry("doConfirmEmail"));
->>>>>>> b170fc6a
 
     handleState("email_confirmed", function() {
       redirectToState("email_chosen", { email: self.stagedEmail } );
