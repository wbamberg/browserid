--- conflicted
+++ resolved
@@ -48,12 +48,8 @@
       </ul>
 
       <div class="submit cf">
-<<<<<<< HEAD
         <p class="cf">
-          <button tabindex="1" id="<%= password_reset ? "password_reset" : "verify_user" %>">
-=======
           <button id="<%= password_reset ? "password_reset" : "verify_user" %>">
->>>>>>> f361cc4a
             <%= password_reset ? gettext('reset password') : gettext('verify email') %>
           </button>
           <% if(cancelable) { %>
