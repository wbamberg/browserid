/*jshint browser:true, jQuery: true, forin: true, laxbreak:true */
/*global _: true, BrowserID: true, PageController: true, gettext: true */
/* This Source Code Form is subject to the terms of the Mozilla Public
 * License, v. 2.0. If a copy of the MPL was not distributed with this
 * file, You can obtain one at http://mozilla.org/MPL/2.0/. */
BrowserID.Modules.AddEmail = (function() {
  "use strict";

  var bid = BrowserID,
      dom = bid.DOM,
      helpers = bid.Helpers,
      user = bid.User,
      dialogHelpers = helpers.Dialog,
      errors = bid.Errors,
      complete = helpers.complete,
      tooltip = bid.Tooltip,
      hints = ["addressInfo"],
      ANIMATION_TIME = 250;

  function hideHint(selector) {
    $("." + selector).hide();
  }

  function showHint(selector, callback) {
    _.each(hints, function(className) {
      if (className !== selector) {
        hideHint(className);
      }
    });

    $("." + selector).fadeIn(ANIMATION_TIME, function() {
      dom.fireEvent(window, "resize");
      complete(callback);
    });
  }

  function addEmail(callback) {
    var email = helpers.getAndValidateEmail("#newEmail"),
        self=this;

    if (email) {
      showHint("addressInfo");
      dialogHelpers.addEmail.call(self, email, callback);
    }
    else {
      complete(callback, false);
    }
  }


  function cancelAddEmail() {
    this.close("cancel_state");
  }

  var Module = bid.Modules.PageModule.extend({
    start: function(options) {
      var self=this,
          originEmail = user.getOriginEmail();

<<<<<<< HEAD
      self.renderDialog("add_email", options);

      // Only show the RP's TOS/PP if the user has not been to this site
      // before.
      if(!originEmail && options.siteTOSPP) {
        dialogHelpers.showRPTosPP.call(self);
      }
=======
      self.renderDialog("add_email", templateData);
      hideHint("addressInfo");
>>>>>>> f8b50537

      self.click("#cancel", cancelAddEmail);
      Module.sc.start.call(self, options);
    },
    submit: addEmail
    // BEGIN TESTING API
    ,
    addEmail: addEmail,
    cancelAddEmail: cancelAddEmail
    // END TESTING API
  });

  return Module;

}());<|MERGE_RESOLUTION|>--- conflicted
+++ resolved
@@ -57,18 +57,8 @@
       var self=this,
           originEmail = user.getOriginEmail();
 
-<<<<<<< HEAD
       self.renderDialog("add_email", options);
-
-      // Only show the RP's TOS/PP if the user has not been to this site
-      // before.
-      if(!originEmail && options.siteTOSPP) {
-        dialogHelpers.showRPTosPP.call(self);
-      }
-=======
-      self.renderDialog("add_email", templateData);
       hideHint("addressInfo");
->>>>>>> f8b50537
 
       self.click("#cancel", cancelAddEmail);
       Module.sc.start.call(self, options);
