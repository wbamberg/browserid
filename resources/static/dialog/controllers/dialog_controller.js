--- conflicted
+++ resolved
@@ -103,14 +103,9 @@
         if (typeof(params) == 'undefined') {
           params = {};
         }
-<<<<<<< HEAD
-        
-        self.allowPersistent = !!params.persistent;
+
+        self.allowPersistent = !!params.allowPersistent;
         self.requiredEmail = params.requiredEmail;
-=======
-
-        self.allowPersistent = (params.allowPersistent == true);
->>>>>>> 2f11bff5
 
         if ('onLine' in navigator && !navigator.onLine) {
           self.doOffline();
