#!/usr/bin/env node

/* This Source Code Form is subject to the terms of the Mozilla Public
 * License, v. 2.0. If a copy of the MPL was not distributed with this
 * file, You can obtain one at http://mozilla.org/MPL/2.0/. */

const
fs = require('fs'),
path = require('path'),
url = require('url'),
http = require('http'),
urlparse = require('urlparse'),
express = require('express');

const
assets = require('../lib/static_resources').all,
cachify = require('connect-cachify'),
i18n = require('../lib/i18n.js'),
wsapi = require('../lib/wsapi.js'),
httputils = require('../lib/httputils.js'),
secrets = require('../lib/secrets.js'),
db = require('../lib/db.js'),
config = require('../lib/configuration.js'),
heartbeat = require('../lib/heartbeat.js'),
metrics = require('../lib/metrics.js'),
logger = require('../lib/logging.js').logger,
forward = require('../lib/http_forward').forward,
shutdown = require('../lib/shutdown');

var app = undefined;

app = express.createServer();

logger.info("browserid server starting up");

// NOTE: ordering of middleware registration is important in this file, it is the
// order in which middleware will be invoked as requests are processed.

// #1 - Setup health check / heartbeat middleware.
// This is in front of logging on purpose.  see issue #537
heartbeat.setup(app, function(cb) {
  // ping the database to verify we're really healthy.
  db.ping(function(e) {
    if (e) logger.error("database ping error: " + e);
    cb(!e);
  });
});

// #2 - logging!  all requests other than __heartbeat__ are logged
app.use(express.logger({
  format: config.get('express_log_format'),
  stream: {
    write: function(x) {
      logger.info(typeof x === 'string' ? x.trim() : x);
    }
  }
}));

// #2.1 - localization
app.use(i18n.abide({
  supported_languages: config.get('supported_languages'),
  default_lang: config.get('default_lang'),
  debug_lang: config.get('debug_lang'),
  locale_directory: config.get('locale_directory'),
  disable_locale_check: config.get('disable_locale_check')
}));

var statsd_config = config.get('statsd');
if (statsd_config && statsd_config.enabled) {
  var logger_statsd = require("connect-logger-statsd");
  app.use(logger_statsd({
    host: statsd_config.hostname || "localhost",
    port: statsd_config.port || 8125,
    prefix: statsd_config.prefix || "browserid.webhead."
  }));
}

// #3 - Add Strict-Transport-Security headers if we're serving over SSL
if (config.get('scheme') == 'https') {
  app.use(function(req, resp, next) {
    // expires in 30 days, include subdomains like www
    resp.setHeader("Strict-Transport-Security", "max-age=2592000; includeSubdomains");
    next();
    });
}

// #4 - prevent framing of everything.  content underneath that needs to be
// framed must explicitly remove the x-frame-options
app.use(function(req, resp, next) {
  resp.setHeader('x-frame-options', 'DENY');
  next();
});

// #6 - verify all JSON responses are objects - prevents regression on issue #217
app.use(function(req, resp, next) {
  var realRespJSON = resp.json;
  resp.json = function(obj) {
    if (!obj || typeof obj !== 'object') {
      logger.error("INTERNAL ERROR!  *all* json responses must be objects");
      return httputils.serverError(resp, "broken internal API implementation");
    }
    realRespJSON.call(resp, obj);
  };
  return next();
});

// #7 - perform response substitution to support local/dev/beta environments
// (specifically, this replaces URLs in responses, e.g. https://login.persona.org
//  with https://login.anosrep.org)
config.performSubstitution(app);

// #8 - handle /wsapi requests
wsapi.setup({
  forward_writes: urlparse(config.get('dbwriter_url')).validate().normalize().originOnly()
}, app);

// #9 if the BROWSERID_FAKE_VERIFICATION env var is defined, we'll include
// fake_verification.js.  This is used during testing only and should
// never be included in a production deployment
if (process.env['BROWSERID_FAKE_VERIFICATION']) {
  require('../lib/browserid/fake_verification.js').addVerificationWSAPI(app);
}

<<<<<<< HEAD
=======
// if nothing else has caught this request, serve static files, but ensure
// that proper vary headers are installed to prevent unwanted caching
app.use(function(req, res, next) {
  res.setHeader('Vary', 'Accept-Encoding,Accept-Language');
  next();
});

// add 'Access-Control-Allow-Origin' headers to static resources that will be served
// from the CDN.  We explicitly allow resources served from public_url to access these.
app.use(function(req, res, next) {
  res.on('header', function() {
    res.setHeader("Access-Control-Allow-Origin", config.get('public_url'));
  });
  next();
});

// if we're not serving minified resources (local dev), then we should add
// .ejs to the mime table so it's properly substituted.  issue #1875
if (!config.get('use_minified_resources')) {
  express.static.mime.types['ejs'] = 'text/html';
}

app.use(express.static(static_root));

>>>>>>> 8d61e325
// open the databse
db.open(config.get('database'), function (error) {
  if (error) {
    logger.error("can't open database: " + error);
    // let async logging flush, then exit 1
    return setTimeout(function() { process.exit(1); }, 0);
  }

  // shut down express gracefully on SIGINT
  shutdown.handleTerminationSignals(app, function(readyForShutdownCB) {
    require('../lib/bcrypt.js').shutdown();
    db.close(readyForShutdownCB);
  });

  var bindTo = config.get('bind_to');
  app.listen(bindTo.port, bindTo.host, function() {
    logger.info("running on http://" + app.address().address + ":" + app.address().port);

    // #13 if the CREATE_TEST_USERS env var is defined, we'll try to create
    // some test users
    if (process.env['CREATE_TEST_USERS']) {
      logger.warn("creating test users... this can take a while...");
      require('../lib/bcrypt').encrypt(
        config.get('bcrypt_work_factor'), "THE PASSWORD", function(err, hash) {
          if (err) {
            logger.error("error creating test users - bcrypt encrypt pass: " + err);
            process.exit(1);
          }
          var want = parseInt(process.env['CREATE_TEST_USERS']);
          var have = 0;
          for (i = 1; i <= want; i++) {
            db.addTestUser(i + "@loadtest.domain", hash, function(err, email) {
              if (++have == want) {
                logger.warn("created " + want + " test users");
              }
            });
          }
        });
    }
  });
});<|MERGE_RESOLUTION|>--- conflicted
+++ resolved
@@ -121,33 +121,6 @@
   require('../lib/browserid/fake_verification.js').addVerificationWSAPI(app);
 }
 
-<<<<<<< HEAD
-=======
-// if nothing else has caught this request, serve static files, but ensure
-// that proper vary headers are installed to prevent unwanted caching
-app.use(function(req, res, next) {
-  res.setHeader('Vary', 'Accept-Encoding,Accept-Language');
-  next();
-});
-
-// add 'Access-Control-Allow-Origin' headers to static resources that will be served
-// from the CDN.  We explicitly allow resources served from public_url to access these.
-app.use(function(req, res, next) {
-  res.on('header', function() {
-    res.setHeader("Access-Control-Allow-Origin", config.get('public_url'));
-  });
-  next();
-});
-
-// if we're not serving minified resources (local dev), then we should add
-// .ejs to the mime table so it's properly substituted.  issue #1875
-if (!config.get('use_minified_resources')) {
-  express.static.mime.types['ejs'] = 'text/html';
-}
-
-app.use(express.static(static_root));
-
->>>>>>> 8d61e325
 // open the databse
 db.open(config.get('database'), function (error) {
   if (error) {
