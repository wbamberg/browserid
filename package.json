{
    "name": "browserid"
  , "version": "0.0.1"
  , "private": true
  , "dependencies": {
      "express": "2.4.3"
    , "xml2js": "0.1.5"
    , "nodemailer": "0.1.18"
    , "mustache": "0.3.1-dev"
    , "cookie-sessions": "0.0.2"
    , "vows": "0.5.8"
    , "bcrypt": "0.2.3"
    , "ejs": "0.4.3"
    , "temp": "0.2.0"
    , "express-csrf": "0.3.2"
    , "uglify-js": "1.0.6"
    , "JSONSelect": "0.2.1"
    , "winston" : "0.3.3"
<<<<<<< HEAD
    , "connect-cookie-session" : "0.0.1"    
=======
    , "mysql" : "0.9.1"
>>>>>>> 99173943
  }
}<|MERGE_RESOLUTION|>--- conflicted
+++ resolved
@@ -16,10 +16,7 @@
     , "uglify-js": "1.0.6"
     , "JSONSelect": "0.2.1"
     , "winston" : "0.3.3"
-<<<<<<< HEAD
-    , "connect-cookie-session" : "0.0.1"    
-=======
+    , "connect-cookie-session" : "0.0.1"
     , "mysql" : "0.9.1"
->>>>>>> 99173943
   }
 }