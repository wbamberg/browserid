--- conflicted
+++ resolved
@@ -1,5 +1,4 @@
 {
-<<<<<<< HEAD
     "name": "browserid",
     "version": "0.0.1",
     "private": true,
@@ -8,6 +7,8 @@
         "bcrypt": "0.4.1",
         "compute-cluster": "0.0.6",
         "connect": "1.7.2",
+        "convict": "0.0.6",
+        "cjson": "0.0.6",
         "client-sessions": "0.0.3",
         "connect-cookie-session": "0.0.2",
         "connect-logger-statsd": "0.0.1",
@@ -31,7 +32,7 @@
     "devDependencies": {
         "vows": "0.5.13",
         "aws-lib": "0.0.5"
-    }, 
+    },
     "scripts": {
         "postinstall": "./scripts/generate_ephemeral_keys.sh",
         "test": "./scripts/run_all_tests.sh",
@@ -40,45 +41,4 @@
     "engines": {
         "node": ">= 0.6.2"
     }
-=======
-    "name": "browserid"
-  , "version": "0.0.1"
-  , "private": true
-  , "dependencies": {
-      "JSONSelect": "0.3.0"
-    , "bcrypt": "0.4.1"
-    , "compute-cluster": "0.0.6"
-    , "connect": "1.7.2"
-    , "client-sessions": "0.0.3"
-    , "connect-cookie-session": "0.0.2"
-    , "connect-logger-statsd": "0.0.1"
-    , "convict": "0.0.6"
-    , "cjson": "0.0.6"
-    , "ejs": "0.4.3"
-    , "express": "2.5.0"
-    , "jwcrypto": "0.1.1"
-    , "mustache": "0.3.1-dev"
-    , "mysql" : "0.9.5"
-    , "node-gettext": "0.1.1"
-    , "node-statsd": "https://github.com/downloads/lloyd/node-statsd/3a73de.tgz"
-    , "nodemailer": "0.1.18"
-    , "optimist" : "0.2.8"
-    , "postprocess": "0.0.3"
-    , "semver": "1.0.12"
-    , "temp": "0.2.0"
-    , "uglify-js": "1.0.6"
-    , "uglifycss": "0.0.4"
-    , "urlparse": "0.0.1"
-    , "vows": "0.5.13"
-    , "winston" : "0.5.6"
-  }
-  , "scripts": {
-    "postinstall": "./scripts/generate_ephemeral_keys.sh",
-    "test": "./scripts/run_all_tests.sh",
-    "start": "./scripts/run_locally.js"
-  },
-  "engines": {
-    "node": ">= 0.6.2"
-  }
->>>>>>> d9fed10f
 }