--- conflicted
+++ resolved
@@ -86,7 +86,6 @@
 }
 
 function isAuthed(req) {
-<<<<<<< HEAD
   var who;
   try {
     if (req.session.authenticatedUser) {
@@ -104,10 +103,6 @@
   }
 
   return who;
-=======
-  var result = (req.session && typeof req.session.authenticatedUser === 'string');
-  return result;
->>>>>>> 86f52320
 }
 
 // turned this into a proper middleware
@@ -222,18 +217,9 @@
       return;
     }
 
-<<<<<<< HEAD
-    // bcrypt the password
-    bcrypt.gen_salt(configuration.get('bcrypt_work_factor'), function (err, salt) {
-      if (err) {
-        winston.error("error generating salt with bcrypt: " + err);
-        return resp.json(false);
-      }
-=======
     // at the time the email verification is performed, we'll clear the pendingCreation
     // data on the session.
     delete req.session.pendingCreation;
->>>>>>> 86f52320
 
     // We should check to see if the verification secret is valid *before*
     // bcrypting the password (which is expensive), to prevent a possible
@@ -261,7 +247,7 @@
               // FIXME: not sure if we want to do this (ba)
               // at this point the user has set a password associated with an email address
               // that they've verified.  We create an authenticated session.
-              req.session.authenticatedUser = email;
+              setAuthenticatedUser(req.session, email);
               resp.json(true);
             }
           });
@@ -311,28 +297,6 @@
       return httputils.badRequest(resp, "requires authentication");
     }
 
-<<<<<<< HEAD
-      // check if the currently authenticated user has the email stored under pendingAddition
-      // in their acct.
-      db.emailsBelongToSameAccount(req.session.pendingAddition,
-                                   req.session.authenticatedUser,
-                                   function(registered) {
-                                     if (registered) {
-                                       delete req.session.pendingAddition;
-                                       resp.json('complete');
-                                     } else {
-                                       resp.json('pending');
-                                     }
-                                   });
-    } else {
-      // this is a pending registration, let's check if the creds stored on the
-      // session are good yet.
-      var v = req.session.pendingVerification;
-      db.checkAuth(v.email, function(hash) {
-        if (hash === v.hash) {
-          delete req.session.pendingVerification;
-          setAuthenticatedUser(req.session, v.email);
-=======
     // check if the currently authenticated user has the email stored under pendingAddition
     // in their acct.
     db.emailsBelongToSameAccount(
@@ -341,7 +305,6 @@
       function(registered) {
         if (registered) {
           delete req.session.pendingAddition;
->>>>>>> 86f52320
           resp.json('complete');
         } else if (!req.session.pendingAddition) {
           resp.json('failed');
