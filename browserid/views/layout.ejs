<!DOCTYPE html>
<html>
<head>
<<<<<<< HEAD
  <meta charset='utf-8'>
  <meta name="viewport" content="initial-scale=1.0; maximum-scale=1.0; width=device-width;">
  <title><%- title %></title>

=======
  <meta charset="utf-8">
  <title><%- title %></title>
  <!--[if lt IE 9]>
    <script src="/js/html5shim.js"></script>
  <![endif]-->
  <script src="/vepbundle" type="text/javascript"></script>
>>>>>>> a0a424a5
  <% if (production) { %>
    <link rel="stylesheet" type="text/css" href="/css/browserid.min.css">
    <script src="/js/lib.min.js" type="text/javascript"></script>
  <% } else { %>
<<<<<<< HEAD
    <link href='http://fonts.googleapis.com/css?family=Droid+Serif:400,400italic,700,700italic' rel='stylesheet' type='text/css'>
    <link rel="stylesheet" href="/css/style.css" type="text/css" media="screen">

    <script src="/js/jquery-1.6.2.min.js" type="text/javascript"></script>
    <script src="/dialog/resources/storage.js" type="text/javascript"></script>
    <script src="/dialog/resources/crypto-api.js" type="text/javascript"></script>
    <script src="/dialog/resources/crypto.js" type="text/javascript"></script>
    <script src="/dialog/resources/browserid-network.js" type="text/javascript"></script>
    <script src="/dialog/resources/browserid-identities.js" type="text/javascript"></script>
    <script src="/dialog/resources/underscore.js" type="text/javascript"></script>
    <script src="/js/browserid.js" type="text/javascript"></script>
=======
      <link rel="stylesheet" type="text/css" href="/css/github.css">
      <link rel="stylesheet" type="text/css" href="/css/style.css">
      <script src="/js/jquery-1.6.2.min.js" type="text/javascript"></script>
      <script src="/js/json2.js" type="text/javascript"></script>
      <script src="/dialog/resources/storage.js" type="text/javascript"></script>
      <script src="/dialog/resources/browserid-network.js" type="text/javascript"></script>
      <script src="/dialog/resources/browserid-identities.js" type="text/javascript"></script>
      <script src="/dialog/resources/underscore-min.js" type="text/javascript"></script>
      <script src="/js/browserid.js" type="text/javascript"></script>
>>>>>>> a0a424a5
  <% } %>
</head>
<body>

<div id="wrapper">

    <header id="header">
        <ul class="cf">
            <li><a class="home" href="/"></a></li>
        </ul>
        <ul class="nav cf">
            <li><a href="/about">How it works</a></li>
            <li><a href="https://github.com/mozilla/browserid/wiki/How-to-Use-BrowserID-on-Your-Site" target="_blank">Developers</a></li>

            <li><a class="signIn" href="/signin">Sign In</a></li>
        </ul>
    </header>

    <%- body %>

    <footer id="footer">
        <ul class="cf">
            <li>By the <a href="http://identity.mozilla.com">Identity Team</a> @ <a href="http://mozillalabs.com">Mozilla Labs</a></li>
            <li>&mdash;</li>
            <li><a href="/privacy">Privacy</a></li>
            <li><a href="/tos">TOS</a></li>
            <!--<li>Copyright © 2011 Mozilla.  All rights reserved</li>-->
        </ul>
    </footer>

</div>

</body>
</html><|MERGE_RESOLUTION|>--- conflicted
+++ resolved
@@ -1,28 +1,23 @@
 <!DOCTYPE html>
 <html>
 <head>
-<<<<<<< HEAD
-  <meta charset='utf-8'>
+  <meta charset="utf-8">
   <meta name="viewport" content="initial-scale=1.0; maximum-scale=1.0; width=device-width;">
-  <title><%- title %></title>
-
-=======
-  <meta charset="utf-8">
   <title><%- title %></title>
   <!--[if lt IE 9]>
     <script src="/js/html5shim.js"></script>
   <![endif]-->
+
   <script src="/vepbundle" type="text/javascript"></script>
->>>>>>> a0a424a5
   <% if (production) { %>
     <link rel="stylesheet" type="text/css" href="/css/browserid.min.css">
     <script src="/js/lib.min.js" type="text/javascript"></script>
   <% } else { %>
-<<<<<<< HEAD
-    <link href='http://fonts.googleapis.com/css?family=Droid+Serif:400,400italic,700,700italic' rel='stylesheet' type='text/css'>
+    <link href='//fonts.googleapis.com/css?family=Droid+Serif:400,400italic,700,700italic' rel='stylesheet' type='text/css'>
     <link rel="stylesheet" href="/css/style.css" type="text/css" media="screen">
 
     <script src="/js/jquery-1.6.2.min.js" type="text/javascript"></script>
+    <script src="/js/json2.js" type="text/javascript"></script>
     <script src="/dialog/resources/storage.js" type="text/javascript"></script>
     <script src="/dialog/resources/crypto-api.js" type="text/javascript"></script>
     <script src="/dialog/resources/crypto.js" type="text/javascript"></script>
@@ -30,17 +25,6 @@
     <script src="/dialog/resources/browserid-identities.js" type="text/javascript"></script>
     <script src="/dialog/resources/underscore.js" type="text/javascript"></script>
     <script src="/js/browserid.js" type="text/javascript"></script>
-=======
-      <link rel="stylesheet" type="text/css" href="/css/github.css">
-      <link rel="stylesheet" type="text/css" href="/css/style.css">
-      <script src="/js/jquery-1.6.2.min.js" type="text/javascript"></script>
-      <script src="/js/json2.js" type="text/javascript"></script>
-      <script src="/dialog/resources/storage.js" type="text/javascript"></script>
-      <script src="/dialog/resources/browserid-network.js" type="text/javascript"></script>
-      <script src="/dialog/resources/browserid-identities.js" type="text/javascript"></script>
-      <script src="/dialog/resources/underscore-min.js" type="text/javascript"></script>
-      <script src="/js/browserid.js" type="text/javascript"></script>
->>>>>>> a0a424a5
   <% } %>
 </head>
 <body>
