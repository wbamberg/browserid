  <script src="js/highlight.js"></script>
  <script>hljs.initHighlightingOnLoad();</script>
    <div class="why">
      <p>
        BrowserID provides a <strong>simple</strong> and <strong>sophisticated</strong>
        sign-in process that your <strong>users will love</strong>.  It can be
        integrated in three easy steps:
      </p>
    </div>
    <ol id="steps">
      <li class="step">
        <div class="number">1.</div>
        <h3>Enable BrowserID:</h3>
        Include the BrowserID JavaScript library in your site by adding a script tag to your <tt>&lt;head&gt;</tt>

        <pre><code>&lt;script src="https://browserid.org/include.js" type="text/javascript"&gt;&lt;/script&gt;</code></pre>
      </li>
      <li class="step">
        <div class="number">2.</div>
        <h3>Identify the User:</h3>
        Instead of displaying a form on your
          site which takes a username and password, use the BrowserID
          JavaScript API when the user clicks your sign-in button:
<pre><code class="javascript">navigator.id.getVerifiedEmail(function(assertion) {
    if (assertion) {
        // This code will be invoked once the user has successfully
        // selected an email address they control to sign in with.
    } else {
        // something went wrong!  the user isn't logged in.
    }
});
</code></pre>
        <p>
          Upon a successful sign-in, you'll be called back with
          an <i>assertion</i>, a string containing a signed claim that proves
          the user is who they say they are.
        </p>
        <p>
          <strong>NOTE:</strong> While completely optional, you might consider
          replacing your sign-in button with a pretty BrowserID button:
        
<<<<<<< HEAD
          <div class="buttonbox">
            <div><img src="i/sign_in_red.png"></div>
            <div><img src="i/sign_in_blue.png"></div>
            <div><img src="i/sign_in_orange.png"></div>
            <div><img src="i/sign_in_green.png"></div>
            <div><img src="i/sign_in_grey.png"></div>
          </div>
        </p>
      </li>
      <li class="step">
        <div class="number">3.</div>
        <h3>Verify the User's Identity:</h3> 
          You must verify the <i>assertion</i>
          is authentic, and extract the user's email address from it.
          The easiest way to do these is to use the
          free verification service provided by BrowserID.
        <p>
          To use it, you send a request
          to <tt>https://browserid.org/verify</tt> with two GET parameters:
        </p>
=======
        <div class="buttonbox">
          <div><img src="i/sign_in_red.png"></div>
          <div><img src="i/sign_in_blue.png"></div>
          <div><img src="i/sign_in_orange.png"></div>
          <div><img src="i/sign_in_green.png"></div>
          <div><img src="i/sign_in_grey.png"></div>
        </div>
      </p>
    </div>
    <div class="step">
      <div class="number">3.</div>
      <p>
        <b>Verify the User's Identity:</b> You must verify the <i>assertion</i>
        is authentic, and extract the user's email address from it.
        The easiest way to do these is to use the
        free verification service provided by BrowserID.
      </p><p>
        To use it, you send a request
        to <tt>https://browserid.org/verify</tt> with two POST parameters:
      </p>
>>>>>>> 0a96fcf1
        <ol>
          <li> <tt>assertion</tt>: The encoded assertion
          <li> <tt>audience</tt>: The hostname and optional port of your site
        </ol>
<<<<<<< HEAD
        <p>
          The verifier will check the the assertion was meant for your site and
          is valid, here's an example:
        </p>
        <pre><code>$ curl "https://browserid.org/verify?assertion=&lt;ASSERTION&gt;&audience=mysite.com"
=======
      <p>
        The verifier will check the the assertion was meant for your site and
        is valid, here's an example:
      </p>
        <pre><code>$ curl -d "assertion=&lt;ASSERTION&gt;&audience=mysite.com" "https://browserid.org/verify"
>>>>>>> 0a96fcf1
{
    "status": "okay",
    "email": "lloyd@mozilla.com",
    "audience": "mysite.com",
    "valid-until": 1308859352261,
    "issuer": "browserid.org:443"
}
</pre></code>
        </p>
        <p>
          <strong>NOTE:</strong> You may choose to validate assertions on your own
          server.  While a bit more complicated you can reduce your
          dependencies on others.  Refer
          to <a href="https://wiki.mozilla.org/Identity/Verified_Email_Protocol">the
          specification</a> and the <a href="https://github.com/mozilla/browserid/tree/master/verifier">source for the reference
          validator</a>.
        </p>
      </li>
      <li class="step">
        <h3>Complete the sign in!</h3>  
        Having completed the steps
          above, you can trust that the present user really owns the
          email address returned by the verifier.  You don't need to
          perform any additional authentication unless you want to!
          From here, you can perform whatever post-authentication steps
          you like.
      </li>
    </ol>
    <div class="why">
      <p>
        You're done!  <strong>Welcome to BrowserID!</strong>  For more details, have a look at
        our <a href="http://myfavoritebeer.org/">demonstration</a>, and view
        <a href="https://github.com/lloyd/myfavoritebeer.org/">the code</a> behind it.
      </p>
    </div><|MERGE_RESOLUTION|>--- conflicted
+++ resolved
@@ -38,8 +38,7 @@
         <p>
           <strong>NOTE:</strong> While completely optional, you might consider
           replacing your sign-in button with a pretty BrowserID button:
-        
-<<<<<<< HEAD
+
           <div class="buttonbox">
             <div><img src="i/sign_in_red.png"></div>
             <div><img src="i/sign_in_blue.png"></div>
@@ -58,47 +57,17 @@
           free verification service provided by BrowserID.
         <p>
           To use it, you send a request
-          to <tt>https://browserid.org/verify</tt> with two GET parameters:
+          to <tt>https://browserid.org/verify</tt> with two POST parameters:
         </p>
-=======
-        <div class="buttonbox">
-          <div><img src="i/sign_in_red.png"></div>
-          <div><img src="i/sign_in_blue.png"></div>
-          <div><img src="i/sign_in_orange.png"></div>
-          <div><img src="i/sign_in_green.png"></div>
-          <div><img src="i/sign_in_grey.png"></div>
-        </div>
-      </p>
-    </div>
-    <div class="step">
-      <div class="number">3.</div>
-      <p>
-        <b>Verify the User's Identity:</b> You must verify the <i>assertion</i>
-        is authentic, and extract the user's email address from it.
-        The easiest way to do these is to use the
-        free verification service provided by BrowserID.
-      </p><p>
-        To use it, you send a request
-        to <tt>https://browserid.org/verify</tt> with two POST parameters:
-      </p>
->>>>>>> 0a96fcf1
         <ol>
           <li> <tt>assertion</tt>: The encoded assertion
           <li> <tt>audience</tt>: The hostname and optional port of your site
         </ol>
-<<<<<<< HEAD
         <p>
           The verifier will check the the assertion was meant for your site and
           is valid, here's an example:
         </p>
-        <pre><code>$ curl "https://browserid.org/verify?assertion=&lt;ASSERTION&gt;&audience=mysite.com"
-=======
-      <p>
-        The verifier will check the the assertion was meant for your site and
-        is valid, here's an example:
-      </p>
         <pre><code>$ curl -d "assertion=&lt;ASSERTION&gt;&audience=mysite.com" "https://browserid.org/verify"
->>>>>>> 0a96fcf1
 {
     "status": "okay",
     "email": "lloyd@mozilla.com",
@@ -118,7 +87,7 @@
         </p>
       </li>
       <li class="step">
-        <h3>Complete the sign in!</h3>  
+        <h3>Complete the sign in!</h3>
         Having completed the steps
           above, you can trust that the present user really owns the
           email address returned by the verifier.  You don't need to
