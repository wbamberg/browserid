--- conflicted
+++ resolved
@@ -81,16 +81,9 @@
           // remove email from server
           BrowserIDNetwork.removeEmail(e, display_saved_ids);
         });
-<<<<<<< HEAD
-        
+      
         var d = new Date(data.created);
-        var datestamp = $("<div class='date'>").text("Signed in at " + d.getHours() + ":" + d.getMinutes() + ":" + d.getSeconds() + ", " + d.getMonth() + "/" + d.getDay() + "/" + d.getUTCFullYear());
-=======
-      });
-      
-      var d = new Date(data.created);
-      var datestamp = $("<div class='date'>").text("Signed in at " + d.toLocaleString());
->>>>>>> 996ce93f
+        var datestamp = $("<div class='date'>").text("Signed in at " + d.toLocaleString());
 
         meta.append(datestamp);
         meta.append(linkblock);
