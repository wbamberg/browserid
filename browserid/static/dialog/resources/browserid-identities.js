/*jshint browsers:true, forin: true, laxbreak: true */
/*global _: true, BrowserID: true */
/* ***** BEGIN LICENSE BLOCK *****
 * Version: MPL 1.1/GPL 2.0/LGPL 2.1
 *
 * The contents of this file are subject to the Mozilla Public License Version
 * 1.1 (the "License"); you may not use this file except in compliance with
 * the License. You may obtain a copy of the License at
 * http://www.mozilla.org/MPL/
 *
 * Software distributed under the License is distributed on an "AS IS" basis,
 * WITHOUT WARRANTY OF ANY KIND, either express or implied. See the License
 * for the specific language governing rights and limitations under the
 * License.
 *
 * The Original Code is Mozilla BrowserID.
 *
 * The Initial Developer of the Original Code is Mozilla.
 * Portions created by the Initial Developer are Copyright (C) 2011
 * the Initial Developer. All Rights Reserved.
 *
 * Contributor(s):
 *
 * Alternatively, the contents of this file may be used under the terms of
 * either the GNU General Public License Version 2 or later (the "GPL"), or
 * the GNU Lesser General Public License Version 2.1 or later (the "LGPL"),
 * in which case the provisions of the GPL or the LGPL are applicable instead
 * of those above. If you wish to allow use of your version of this file only
 * under the terms of either the GPL or the LGPL, and not to allow others to
 * use your version of this file under the terms of the MPL, indicate your
 * decision by deleting the provisions above and replace them with the notice
 * and other provisions required by the GPL or the LGPL. If you do not delete
 * the provisions above, a recipient may use your version of this file under
 * the terms of any one of the MPL, the GPL or the LGPL.
 *
 * ***** END LICENSE BLOCK ***** */

BrowserID.Identities = (function() {
  "use strict";

  var jwk, jwt, vep, jwcert, origin,
      network = BrowserID.Network,
      storage = BrowserID.Storage;

  function prepareDeps() {
    if (!jwk) {
      jwk= require("./jwk");
      jwt = require("./jwt");
      vep = require("./vep");
      jwcert = require("./jwcert");
    }
  }

  "use strict";
  // remove identities that are no longer valid
  function cleanupIdentities() {
      var emails = storage.getEmails();
      var issued_identities = {};
      prepareDeps();
      _(emails).each(function(email_obj, email_address) {
        try {
          email_obj.pub = jwk.PublicKey.fromSimpleObject(email_obj.pub);
        } catch (x) {
          storage.invalidateEmail(email_address);
          return;
        }

        // no cert? reset
        if (!email_obj.cert) {
          storage.invalidateEmail(email_address);
        } else {
          try {
            // parse the cert
            var cert = new jwcert.JWCert();
            cert.parse(emails[email_address].cert);

            // check if needs to be reset, if it expires in 5 minutes
            var diff = cert.expires.valueOf() - new Date().valueOf();
            if (diff < 300000)
              storage.invalidateEmail(email_address);
          } catch (e) {
            // error parsing the certificate!  Maybe it's of an old/different
            // format?  just delete it.
            try { console.log("error parsing cert for", email_address ,":", e); } catch(e2) { }
            storage.invalidateEmail(email_address);
          }
        }
      });
  }

  function setAuthenticationStatus(authenticated) {
    var func = authenticated ? 'addClass' : 'removeClass';
    $('body')[func]('authenticated');

    if (!authenticated) {
      storage.clearEmails();
    }
  }

  function filterOrigin(origin) {
    return origin.replace(/^.*:\/\//, "");
  }

  function registrationPoll(checkFunc, email, onSuccess, onFailure) {
    function poll() {
      checkFunc(email, function(status) {
        // registration status checks the status of the last initiated registration,
        // it's possible return values are:
        //   'complete' - registration has been completed
        //   'pending'  - a registration is in progress
        //   'noRegistration' - no registration is in progress
        if (status === "complete") {
          if (onSuccess) {
            onSuccess(status);
          }
        }
        else if (status === 'pending') {
          setTimeout(poll, 3000);
        }
        else if (onFailure) {
            onFailure();
        }
      });
    };

    poll();
  }

  var Identities = {
    /**
     * Set the interface to use for networking.  Used for unit testing.
     * @method setNetwork
     * @param {BrowserID.Network} networkInterface - BrowserID.Network 
     * compatible interface to use.
     */
    setNetwork: function(networkInterface) {
      network = networkInterface;
    },

    /**
     * setOrigin
     * @method setOrigin
     * @param {string} origin
     */
    setOrigin: function(unfilteredOrigin) {
      origin = filterOrigin(unfilteredOrigin);
    },

    /**
     * Get the origin of the current host being signed in to.
     * @method getOrigin
     * @return {string} origin
     */
    getOrigin: function() {
      return origin;
    },

    /**
     * Create a user account - this creates an user account that must be verified.  
     * @method createUser
     * @param {string} email - Email address.
     * @param {function} [onSuccess] - Called on successful completion. 
     * @param {function} [onFailure] - Called on error.
     */
    createUser: function(email, onSuccess, onFailure) {
      var self=this;

      // remember this for later
      storage.setStagedOnBehalfOf(origin);
      
      // FIXME: keysize
      network.createUser(email, origin, function(created) {
        if (onSuccess) {
          if(created) {
            self.stagedEmail = email;
          }

          onSuccess(created);
        }
      }, onFailure);
    },

    /**
     * Poll the server until user registration is complete.
     * @method waitForUserRegistration
     * @param {string} email - email address to check.
     * @param {function} [onSuccess] - Called to give status updates.
     * @param {function} [onFailure] - Called on error.
     */
    waitForUserRegistration: function(email, onSuccess, onFailure) {
      registrationPoll(network.checkUserRegistration, email, onSuccess, onFailure);
    },

    /**
     * Set the password of the current user.
     * @method setPassword
     * @param {string} password - password to set
     * @param {function} [onSuccess] - Called on successful completion. 
     * @param {function} [onFailure] - Called on error.
     */
    setPassword: function(password, onSuccess, onFailure) {
      network.setPassword(password, onSuccess, onFailure);
    },

    /**
     * Request a password reset for the given email address.
     * @method requestPasswordReset
     * @param {string} email - email address to reset password for.
     * @param {function} [onSuccess] - Callback to call when complete.
     * @param {function} [onFailure] - Called on XHR failure.
     */
    requestPasswordReset: function(email, onSuccess, onFailure) {
      network.requestPasswordReset(email, origin, onSuccess, onFailure);
    },

    /**
     * Cancel the current user's account.  Remove last traces of their 
     * identity.
     * @method cancelUser
     * @param {function} [onSuccess] - Called whenever complete.
     * @param {function} [onFailure] - called on failure.
     */
    cancelUser: function(onSuccess, onFailure) {
      network.cancelUser(function() {
        setAuthenticationStatus(false);
        if (onSuccess) {
          onSuccess();
        }
      });

    },

    /**
     * Log the current user out.
     * @method logoutUser
     * @param {function} [onSuccess] - Called whenever complete.
     * @param {function} [onFailure] - called on failure.
     */
    logoutUser: function(onSuccess, onFailure) {
      network.logout(function() {
        setAuthenticationStatus(false);
        if (onSuccess) {
          onSuccess();
        }
      });
    },

    /**
     * Sync local identities with browserid.org.  Generally should not need to 
     * be called.
     * @method syncEmails
     * @param {function} [onSuccess] - Called whenever complete.
     * @param {function} [onFailure] - Called on failure.
     */
    syncEmails: function(onSuccess, onFailure) {
      cleanupIdentities();
      var issued_identities = Identities.getStoredEmailKeypairs();

      // FIXME for certs

      // send up all email/pubkey pairs to the server, it will response with a
      // list of emails that need new keys.  This may include emails in the
      // sent list, and also may include identities registered on other devices.
      // we'll go through the list and generate new keypairs

      // identities that don't have an issuer are primary authentications,
      // and we don't need to worry about rekeying them.

      var self = this;

      network.listEmails(function(emails) {
        // lists of emails
        var client_emails = _.keys(issued_identities);
        var server_emails = _.keys(emails);

        var emails_to_add = _.difference(server_emails, client_emails);
        var emails_to_remove = _.difference(client_emails, server_emails);

        // remove emails
        _.each(emails_to_remove, function(email) {
          // if it's not a primary
          if (!issued_identities[email].isPrimary)
            storage.removeEmail(email);
        });

        // keygen for new emails
        // asynchronous
        function addNextEmail() {
          if (!emails_to_add || !emails_to_add.length) {
            onSuccess();
            return;
          }

          var email = emails_to_add.shift();

          self.persistEmail(email, addNextEmail, onFailure);
        }

        addNextEmail();
      });
    },

    /**
     * Signifies that an identity has been confirmed.
     * @method confirmEmail
     * @param {string} email - Email address.
     * @param {function} [onSuccess] - Called on successful completion. 
     * @param {function} [onFailure] - Called on error.
     */
    confirmEmail: function(email, onSuccess, onFailure) {
      var self = this;
      if (email === self.stagedEmail) {
        self.stagedEmail = null;

        // certify
        Identities.persistEmail(email, function() {
          self.syncEmails(onSuccess, onFailure);
        });

      }
      else if (onFailure) {
        onFailure();
      }
    },

    /**
     * Check whether the current user is authenticated.
     * @method checkAuthentication
     * @param {function} [onSuccess] - Called when check is complete with one 
     * boolean parameter, authenticated.  authenticated will be true if user is 
     * authenticated, false otw.
     * @param {function} [onFailure] - Called on failure.
     */
    checkAuthentication: function(onSuccess, onFailure) {
      network.checkAuth(function(authenticated) {
        setAuthenticationStatus(authenticated);
        if (onSuccess) {
          onSuccess(authenticated);
        }
      }, onFailure);
    },

    /**
     * Check whether the current user is authenticated.  If authenticated, sync 
     * identities.
     * @method checkAuthenticationAndSync
     * @param {function} [onSuccess] - Called if authentication check succeeds 
     * but before sync starts.  Useful for displaying status messages about the 
     * sync taking a moment.
     * @param {function} [onComplete] - Called on sync completion.
     * @param {function} [onFailure] - Called on failure.
     */
    checkAuthenticationAndSync: function(onSuccess, onComplete, onFailure) {
      var self=this;
      network.checkAuth(function(authenticated) {
        setAuthenticationStatus(authenticated);
        if (authenticated) {
          if (onSuccess) {
            onSuccess(authenticated);
          }

          self.syncEmails(function() {
            if (onComplete) {
              onComplete(authenticated);
            }
          }, onFailure);
        }
        else {
          onComplete(authenticated);
        }
      }, onFailure);
    },

    /**
     * Authenticate the user with the given email and password, if 
     * authentication successful, sync addresses with server.
     * @method authenticateAndSync
     * @param {string} email - Email address to authenticate.
     * @param {string} password - Password.
     * @param {function} [onSuccess] - Called whenever authentication succeeds 
     * but before sync starts.  Useful for displaying status messages about the 
     * sync taking a moment.
     * @param {function} [onComplete] - Called on sync completion.
     * @param {function} [onFailure] - Called on failure.
     */
    authenticateAndSync: function(email, password, onSuccess, onComplete, onFailure) {
      var self=this;
      network.authenticate(email, password, function(authenticated) {
        setAuthenticationStatus(authenticated);
        if (authenticated) {
          if (onSuccess) {
            onSuccess(authenticated);
          }

          self.syncEmails(function() {
            if (onComplete) {
              onComplete(authenticated);
            }
          }, onFailure);
        } else if (onComplete) {
          // If not authenticated, we have to complete still.
          onComplete(authenticated);
        }
      }, onFailure);
    },

    /**
     * Check whether the email is already registered.
     * @method emailRegistered
     * @param {string} email - Email address to check.
     * @param {function} [onSuccess] - Called with one boolean parameter when 
     * complete.  Parameter is true if `email` is already registered, false 
     * otw.
     * @param {function} [onFailure] - Called on XHR failure.
     */
    emailRegistered: function(email, onSuccess, onFailure) {
      network.emailRegistered(email, onSuccess, onFailure);
    },

    /**
     * Add an email address to an already created account.  Sends address and 
     * keypair to the server, user then needs to verify account ownership. This 
     * does not add the new email address/keypair to the local list of 
     * valid identities.
     * @method addEmail
     * @param {string} email - Email address.
     * @param {function} [onSuccess] - Called on successful completion. 
     * @param {function} [onFailure] - Called on error.
     */
    addEmail: function(email, onSuccess, onFailure) {
      var self = this;
      network.addEmail(email, origin, function(added) {
        if (added) {
          self.stagedEmail = email;

          // we no longer send the keypair, since we will certify it later.
          if (onSuccess) {
            onSuccess(added);
          }
        }
      }, onFailure);
    },

    waitForEmailRegistration: function(email, onSuccess, onFailure) {
      registrationPoll(network.checkEmailRegistration, email, onSuccess, onFailure);
    },

    /**
     * Remove an email address.
     * @method removeEmail
     * @param {string} email - Email address to remove.
     * @param {function} [onSuccess] - Called when complete.
     * @param {function} [onFailure] - Called on failure.
     */
    removeEmail: function(email, onSuccess, onFailure) {
      network.removeEmail(email, function() {
        storage.removeEmail(email);
        if (onSuccess) {
          onSuccess();
        }
      }, onFailure);
    },

    /**
     * Sync an identity with the server.  Creates and stores locally and on the 
     * server a keypair for the given email address.
     * @method syncEmailKeypair
     * @param {string} email - Email address.
     * @param {string} [issuer] - Issuer of keypair.
     * @param {function} [onSuccess] - Called on successful completion. 
     * @param {function} [onFailure] - Called on error.
     */
    syncEmailKeypair: function(email, onSuccess, onFailure) {
      // FIXME use true key sizes
      prepareDeps();
      var keypair = jwk.KeyPair.generate(vep.params.algorithm, 64);
      Identities.certifyEmailKeypair(email, keypair, onSuccess, onFailure);
    },

    /**
     * Certify an identity.
     * @method certifyEmailKeypair
     */
    certifyEmailKeypair: function(email, keypair, onSuccess, onFailure) {
      network.certKey(email, keypair.publicKey, function(cert) {
        Identities.persistEmailKeypair(email, keypair, cert, onSuccess, onFailure);
      }, onFailure);      
    },
    
    /**
     * Persist an email address without a keypair
     * @method persistEmail
     * @param {string} email - Email address to persist.
     * @param {function} [onSuccess] - Called on successful completion. 
     * @param {function} [onFailure] - Called on error.
     */
    persistEmail: function(email, onSuccess, onFailure) {
      storage.addEmail(email, {
        created: new Date() 
      });

      if (onSuccess) {
        onSuccess();
      }
    },

    /** 
     * Persist an address and key pair locally.
     * @method persistEmailKeypair
     * @param {string} email - Email address to persist.
     * @param {object} keypair - Key pair to save
     * @param {function} [onSuccess] - Called on successful completion. 
     * @param {function} [onFailure] - Called on error.
     */
    persistEmailKeypair: function(email, keypair, cert, onSuccess, onFailure) {
      var now = new Date();
      var email_obj = storage.getEmails()[email] || {
        created: now
      };

      _.extend(email_obj, {
        updated: now,
        pub: keypair.publicKey.toSimpleObject(),
        priv: keypair.secretKey.toSimpleObject(),
        cert: cert
      });

      storage.addEmail(email, email_obj);

      if (onSuccess) {
        onSuccess();
      }
    },

    /**
     * Get an assertion for an identity
     * @method getAssertion
     * @param {string} email - Email to get assertion for.
     * @param {function} [onSuccess] - Called with assertion on success.
     * @param {function} [onFailure] - Called on failure.
     */
<<<<<<< HEAD
    getAssertion: function(email, onSuccess, onFailure) {
      var storedID = Identities.getStoredEmailKeypairs()[email],
          assertion;

      function createAssertion(idInfo) {
        var sk = jwk.SecretKey.fromSimpleObject(idInfo.priv);
        var tok = new jwt.JWT(null, new Date(), origin);
        assertion = vep.bundleCertsAndAssertion([idInfo.cert], tok.sign(sk));
        if (onSuccess) {
          onSuccess(assertion);
        }
      }

      if (storedID) {
        prepareDeps();
        if (storedID.priv) {
          // parse the secret key
          createAssertion(storedID);
        }
        else {
          // we have no key for this identity, go generate the key, 
          // sync it and then get the assertion recursively.
          Identities.syncEmailKeypair(email, function() {
            Identities.getAssertion(email, onSuccess, onFailure);
          }, onFailure);
        }
      }
      else if (onSuccess) {
        onSuccess();
      }


=======
    getIdentityAssertion: function(email, onSuccess, onFailure) {
      // we use the current time from the browserid servers
      // to avoid issues with clock drift on user's machine.
      network.serverTime(function(serverTime) {
        var storedID = Identities.getStoredIdentities()[email],
        assertion;

        if (storedID) {
          // parse the secret key
          prepareDeps();
          var sk = jwk.SecretKey.fromSimpleObject(storedID.priv);
          var tok = new jwt.JWT(null, serverTime, network.origin);
          assertion = vep.bundleCertsAndAssertion([storedID.cert], tok.sign(sk));
        }

        if (onSuccess) {
          onSuccess(assertion);
        }
      }, onFailure);
>>>>>>> 75f909a5
    },

    /**
     * Get the list of identities stored locally.
     * @method getStoredEmailKeypairs
     * @return {object} identities.
     */
    getStoredEmailKeypairs: function() {
      return storage.getEmails();
    },

    /**
     * Clear the list of identities stored locally.
     * @method clearStoredEmailKeypairs
     */
    clearStoredEmailKeypairs: function() {
      storage.clearEmails();
    },


  };

  Identities.setOrigin(document.location.host);

  return Identities;
}());<|MERGE_RESOLUTION|>--- conflicted
+++ resolved
@@ -539,60 +539,41 @@
      * @param {function} [onSuccess] - Called with assertion on success.
      * @param {function} [onFailure] - Called on failure.
      */
-<<<<<<< HEAD
     getAssertion: function(email, onSuccess, onFailure) {
-      var storedID = Identities.getStoredEmailKeypairs()[email],
-          assertion;
-
-      function createAssertion(idInfo) {
-        var sk = jwk.SecretKey.fromSimpleObject(idInfo.priv);
-        var tok = new jwt.JWT(null, new Date(), origin);
-        assertion = vep.bundleCertsAndAssertion([idInfo.cert], tok.sign(sk));
-        if (onSuccess) {
-          onSuccess(assertion);
-        }
-      }
-
-      if (storedID) {
-        prepareDeps();
-        if (storedID.priv) {
-          // parse the secret key
-          createAssertion(storedID);
-        }
-        else {
-          // we have no key for this identity, go generate the key, 
-          // sync it and then get the assertion recursively.
-          Identities.syncEmailKeypair(email, function() {
-            Identities.getAssertion(email, onSuccess, onFailure);
-          }, onFailure);
-        }
-      }
-      else if (onSuccess) {
-        onSuccess();
-      }
-
-
-=======
-    getIdentityAssertion: function(email, onSuccess, onFailure) {
       // we use the current time from the browserid servers
       // to avoid issues with clock drift on user's machine.
+      // (issue #329)
       network.serverTime(function(serverTime) {
-        var storedID = Identities.getStoredIdentities()[email],
+        var storedID = Identities.getStoredEmailKeypairs()[email],
         assertion;
 
+        function createAssertion(idInfo) {
+          var sk = jwk.SecretKey.fromSimpleObject(idInfo.priv);
+          var tok = new jwt.JWT(null, serverTime, origin);
+          assertion = vep.bundleCertsAndAssertion([idInfo.cert], tok.sign(sk));
+          if (onSuccess) {
+            onSuccess(assertion);
+          }
+        }
+
         if (storedID) {
-          // parse the secret key
           prepareDeps();
-          var sk = jwk.SecretKey.fromSimpleObject(storedID.priv);
-          var tok = new jwt.JWT(null, serverTime, network.origin);
-          assertion = vep.bundleCertsAndAssertion([storedID.cert], tok.sign(sk));
-        }
-
-        if (onSuccess) {
-          onSuccess(assertion);
-        }
-      }, onFailure);
->>>>>>> 75f909a5
+          if (storedID.priv) {
+            // parse the secret key
+            createAssertion(storedID);
+          }
+          else {
+            // we have no key for this identity, go generate the key, 
+            // sync it and then get the assertion recursively.
+            Identities.syncEmailKeypair(email, function() {
+              Identities.getAssertion(email, onSuccess, onFailure);
+            }, onFailure);
+          }
+        }
+        else if (onSuccess) {
+          onSuccess();
+        }
+      });
     },
 
     /**
