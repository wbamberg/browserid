--- conflicted
+++ resolved
@@ -37,39 +37,28 @@
 BrowserID.Network = (function() {
   "use strict";
 
-<<<<<<< HEAD
-  var csrf_token,
-      xhr = $;
-=======
   var csrf_token;
+  var xhr = $;
   var server_time;
   var auth_status;
->>>>>>> 75f909a5
 
   function withContext(cb) {
     if (typeof auth_status === 'boolean' && csrf_token !== undefined) setTimeout(cb, 0);
     else {
-<<<<<<< HEAD
       xhr.ajax({
-        url: "/wsapi/csrf",
+        url: "/wsapi/session_context",
         type: "GET",
         success: function(result) {
-          csrf_token = result;
+          csrf_token = result.csrf_token;
+          server_time = {
+            remote: result.server_time,
+            local: (new Date()).getTime()
+          };
+          auth_status = result.authenticated;
           _.defer(cb);
-        }, 
-        dataType: "html"
-      });
-=======
-      $.get('/wsapi/session_context', {}, function(result) {
-        csrf_token = result.csrf_token;
-        server_time = {
-          remote: result.server_time,
-          local: (new Date()).getTime()
-        };
-        auth_status = result.authenticated;
-        cb();
-      }, 'json');
->>>>>>> 75f909a5
+        },
+        dataType: "json"
+      });
     }
   }
 
@@ -78,7 +67,7 @@
       return function() {
         var args = _.toArray(arguments);
         _.defer(function() {
-          cb.apply(null, args); 
+          cb.apply(null, args);
         });
       };
     }
@@ -103,13 +92,8 @@
      * @param {function} [onFailure] - called on XHR failure
      */
     authenticate: function(email, password, onSuccess, onFailure) {
-<<<<<<< HEAD
-      withCSRF(function() { 
-        xhr.ajax({
-=======
-      withContext(function() {
-        $.ajax({
->>>>>>> 75f909a5
+      withContext(function() {
+        xhr.ajax({
           type: "POST",
           url: "/wsapi/authenticate_user",
           data: {
@@ -119,10 +103,6 @@
           },
           success: function(status, textStatus, jqXHR) {
             if (onSuccess) {
-<<<<<<< HEAD
-              var authenticated = JSON.parse(status);
-              _.delay(onSuccess, 0, authenticated);
-=======
               try {
                 var authenticated = JSON.parse(status);
 
@@ -132,11 +112,10 @@
                 // session, let's set it to perhaps save a network request
                 // (to fetch session context).
                 auth_status = authenticated;
-                onSuccess(authenticated);
+                _.delay(onSuccess, 0, authenticated);
               } catch (e) {
                 onFailure("unexpected server response: " + e);
               }
->>>>>>> 75f909a5
             }
           },
           error: onFailure
@@ -152,28 +131,17 @@
      * @param {function} [onFailure] - called on XHR failure.
      */
     checkAuth: function(onSuccess, onFailure) {
-<<<<<<< HEAD
-      xhr.ajax({
-        url: "/wsapi/am_authed",
-        success: function(status, textStatus, jqXHR) {
-          var authenticated = JSON.parse(status);
-          _.delay(onSuccess, 0, authenticated);
-        },
-        error: onFailure
-      });
-
-=======
       function returnAuthStatus() {
         try {
           if (typeof auth_status !== 'boolean') throw "can't get authentication status!";
+          _.delay(onSuccess, 0, auth_status);
           onSuccess(auth_status);
         } catch(e) {
-          onFailure(e.toString());
+          if (onFailure) onFailure(e.toString());
         }
       }
       if (typeof auth_status !== 'boolean') withContext(returnAuthStatus);
       else setTimeout(returnAuthStatus, 0);
->>>>>>> 75f909a5
     },
 
     /**
@@ -182,41 +150,23 @@
      * @param {function} [onSuccess] - called on completion
      */
     logout: function(onSuccess) {
-<<<<<<< HEAD
-      withCSRF(function() { 
-        xhr.ajax({
-          type: "POST",
-          url: "/wsapi/logout", 
+      withContext(function() {
+        xhr.ajax({
+          type: "POST",
+          url: "/wsapi/logout",
           data: {
             csrf: csrf_token
-          }, 
+          },
           success: function() {
-            csrf_token = undefined;
-            withCSRF(function() {
-              if (onSuccess) {
-                _.defer(onSuccess);
-              }
-            });
+            // assume the logout request is successful and
+            // log the user out.  There is no need to reset the
+            // CSRF token.
+            // FIXME: we should return a confirmation that the
+            // user was successfully logged out.
+            auth_status = false;
+            if (onSuccess) _.defer(onSuccess);
           }
         });
-=======
-      withContext(function() {
-        $.post("/wsapi/logout", {
-          csrf: csrf_token
-        }, function(result) {
-          // assume the logout request is successful and
-          // log the user out.  There is no need to reset the
-          // CSRF token.
-          // FIXME: we should return a confirmation that the
-          // user was successfully logged out.
-          auth_status = false;
-          withContext(function() {
-            if (onSuccess) {
-              onSuccess();
-            }
-          });
-        } );
->>>>>>> 75f909a5
       });
     },
 
@@ -228,15 +178,9 @@
      * @param {function} [onSuccess] - Callback to call when complete.
      * @param {function} [onFailure] - Called on XHR failure.
      */
-<<<<<<< HEAD
     createUser: function(email, origin, onSuccess, onFailure) {
-      withCSRF(function() { 
-        xhr.ajax({
-=======
-    stageUser: function(email, password, onSuccess, onFailure) {
-      withContext(function() { 
-        $.ajax({
->>>>>>> 75f909a5
+      withContext(function() {
+        xhr.ajax({
           type: "post",
           url: "/wsapi/stage_user",
           data: {
@@ -296,7 +240,7 @@
      * @param {function} [onFailure] - Called on XHR failure.
      */
     completeUserRegistration: function(token, password, onSuccess, onFailure) {
-      withCSRF(function() {
+      withContext(function() {
         xhr.ajax({
           type: "POST",
           url: "/wsapi/complete_user_creation",
@@ -372,7 +316,7 @@
      * @param {function} [onFailure] - Called on XHR failure.
      */
     completeEmailRegistration: function(token, onSuccess, onFailure) {
-      withCSRF(function() {
+      withContext(function() {
         xhr.ajax({
           type: "POST",
           url: "/wsapi/complete_email_addition",
@@ -397,23 +341,14 @@
      * @param {function} [onSuccess] - called whenever complete.
      * @param {function} [onFailure] - Called on XHR failure.
      */
-<<<<<<< HEAD
     cancelUser: function(onSuccess, onFailure) {
-      withCSRF(function() {
-        xhr.ajax({
-          type: "POST",
-          url: "/wsapi/account_cancel", 
-          data: {"csrf": csrf_token}, 
+      withContext(function() {
+        xhr.ajax({
+          type: "POST",
+          url: "/wsapi/account_cancel",
+          data: {"csrf": csrf_token},
           success: createDeferred(onSuccess),
           error: onFailure
-=======
-    cancelUser: function(onSuccess) {
-      withContext(function() {
-        $.post("/wsapi/account_cancel", {"csrf": csrf_token}, function(result) {
-          if (onSuccess) {
-            onSuccess();
-          }
->>>>>>> 75f909a5
         });
       });
     },
@@ -426,19 +361,11 @@
      * @param {function} [onsuccess] - called when complete.
      * @param {function} [onfailure] - called on xhr failure.
      */
-<<<<<<< HEAD
     addEmail: function(email, origin, onSuccess, onFailure) {
-      withCSRF(function() { 
+      withContext(function() {
         xhr.ajax({
           type: "POST",
           url: "/wsapi/stage_email",
-=======
-    addEmail: function(email, onSuccess, onFailure) {
-      withContext(function() { 
-        $.ajax({
-          type: 'POST',
-          url: '/wsapi/add_email',
->>>>>>> 75f909a5
           data: {
             email: email,
             site: origin,
@@ -498,17 +425,10 @@
      * @param {function} [onFailure] - Called on XHR failure.
      */
     removeEmail: function(email, onSuccess, onFailure) {
-<<<<<<< HEAD
-      withCSRF(function() { 
+      withContext(function() {
         xhr.ajax({
           type: "POST",
           url: "/wsapi/remove_email",
-=======
-      withContext(function() {
-        $.ajax({
-          type: 'POST',
-          url: '/wsapi/remove_email',
->>>>>>> 75f909a5
           data: {
             email: email,
             csrf: csrf_token
@@ -524,17 +444,10 @@
      * @method certKey
      */
     certKey: function(email, pubkey, onSuccess, onError) {
-<<<<<<< HEAD
-      withCSRF(function() { 
+      withContext(function() {
         xhr.ajax({
           type: "POST",
           url: "/wsapi/cert_key",
-=======
-      withContext(function() {
-        $.ajax({
-          type: 'POST',
-          url: '/wsapi/cert_key',
->>>>>>> 75f909a5
           data: {
             email: email,
             pubkey: pubkey.serialize(),
