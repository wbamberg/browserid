--- conflicted
+++ resolved
@@ -1,7 +1,5 @@
-<<<<<<< HEAD
 /*jshint brgwser:true, jQuery: true, forin: true, laxbreak:true */                                             
-/*global Channel:true, CryptoStubs:true, alert:true, errorOut:true, setupChannel:true, getEmails:true, clearEmails: true, console: true, _: true, pollTimeout: true, addEmail: true, removeEmail:true, BrowserIDNetwork: true, BrowserIDWait:true, BrowserIDErrors: true, runErrorDialog:true */ 
-=======
+/*global Channel:true, CryptoStubs:true, alert:true, errorOut:true, setupChannel:true, getEmails:true, clearEmails: true, console: true, _: true, pollTimeout: true, addEmail: true, removeEmail:true, BrowserIDNetwork: true, BrowserIDWait:true, BrowserIDErrors: true */ 
 /* ***** BEGIN LICENSE BLOCK *****
  * Version: MPL 1.1/GPL 2.0/LGPL 2.1
  *
@@ -37,10 +35,6 @@
  *
  * ***** END LICENSE BLOCK ***** */
 
-/*jshint browser:true, jQuery: true, forin: true, laxbreak:true */
-/*global Channel:true, CryptoStubs:true, alert:true, errorOut:true, setupChannel:true, runErrorDialog: true, getEmails:true, clearEmails: true, console: true, _: true, pollTimeout: true, addEmail: true, removeEmail:true */
-
->>>>>>> 071fd6db
 //
 // a JMVC controller for the browserid dialog
 //
@@ -185,7 +179,7 @@
         // email, keypair, and that fact
         self.persistAddressAndKeyPair(self.confirmEmail, 
           self.confirmKeypair, "browserid.org:443");
-        self.syncidentities();
+        self.syncIdentities();
 
     },
 
