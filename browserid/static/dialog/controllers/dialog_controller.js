--- conflicted
+++ resolved
@@ -7,16 +7,12 @@
 
 $.Controller("Dialog", {}, {
     init: function(el) {
-<<<<<<< HEAD
       // FIXME: there's a small chance the CSRF token doesn't come back in time.
       this.csrf = null;
       this._getCSRF();
 
-      this.element.html("views/body.ejs", {});
-=======
       var html = $.View("//dialog/views/body.ejs", {});
       this.element.html(html);
->>>>>>> ce4236d1
       this.element.show();
 
       // keep track of where we are and what we do on success and error
