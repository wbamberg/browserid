const          fs = require('fs'),
             path = require('path');

// create the var directory if it doesn't exist
var VAR_DIR = path.join(__dirname, "var");
try { fs.mkdirSync(VAR_DIR, 0755); } catch(e) { };

const
  url = require('url'),
  crypto = require('crypto'),
  wsapi = require('./lib/wsapi.js'),
  httputils = require('./lib/httputils.js'),
  webfinger = require('./lib/webfinger.js'),
  sessions = require('cookie-sessions'),
  express = require('express'),
  secrets = require('./lib/secrets.js'),
  db = require('./lib/db.js')

// looks unused, see run.js
// const STATIC_DIR = path.join(path.dirname(__dirname), "static");

const COOKIE_SECRET = secrets.hydrateSecret('cookie_secret', VAR_DIR);
const COOKIE_KEY = 'browserid_state';

function internal_redirector(new_url) {
  return function(req, resp, next) {
    req.url = new_url;
    return next();
  };
}

function router(app) {
  app.set("views", __dirname + '/views'); 

  app.set('view options', { production: exports.production });

  // this should probably be an internal redirect
  // as soon as relative paths are figured out.
  app.get('/sign_in', function(req, res, next ){
      res.render('dialog.ejs', {
          title: 'A Better Way to Sign In',
          layout: false,
          production: exports.production 
      });
  });

  // simple redirects (internal for now)
  app.get('/register_iframe', internal_redirector('/dialog/register_iframe.html'));

  // return the CSRF token
  // IMPORTANT: this should be safe because it's only readable by same-origin code
  // but we must be careful that this is never a JSON structure that could be hijacked
  // by a third party
  app.get('/csrf', function(req, res) {
      res.write(req.session.csrf);
      res.end();
    });

  app.get('/', function(req,res) {
    res.render('index.ejs', {title: 'A Better Way to Sign In', fullpage: true});
  });

  app.get(/^\/prove(\.html)?$/, function(req,res) {
    res.render('prove.ejs', {title: 'Verify Email Address', fullpage: false});
  });

  app.get(/^\/users(\.html)?$/, function(req,res) {
    res.render('users.ejs', {title: 'for Users', fullpage: false});
  });

  app.get(/^\/developers(\.html)?$/, function(req,res) {
    res.render('developers.ejs', {title: 'for Developers', fullpage: false});
  });

  app.get(/^\/primaries(\.html)?$/, function(req,res) {
    res.render('primaries.ejs', {title: 'for Primary Authorities', fullpage: false});
  });

<<<<<<< HEAD
  app.get('/manage', function(req,res) {
      res.render('manage.ejs', {title: 'My Account', fullpage: false, csrf: req.session.csrf});
    });
=======
  app.get(/^\/manage(\.html)?$/, function(req,res) {
    res.render('manage.ejs', {title: 'My Account', fullpage: false});
  });
>>>>>>> 14cabc42

  app.get(/^\/tos(\.html)?$/, function(req, res) {
    res.render('tos.ejs', {title: 'Terms of Service', fullpage: false});
  });

  app.get(/^\/privacy(\.html)?$/, function(req, res) {
    res.render('privacy.ejs', {title: 'Privacy Policy', fullpage: false});
  });

  // register all the WSAPI handlers
  wsapi.setup(app);

  app.get('/users/:identity.xml', function(req, resp, next) {
      webfinger.renderUserPage(req.params.identity, function (resultDocument) {
          if (resultDocument === undefined) {
            httputils.fourOhFour(resp, "I don't know anything about: " + req.params.identity + "\n");
          } else {
            httputils.xmlResponse(resp, resultDocument);
          }
        });
    });

  app.get('/code_update', function(req, resp, next) {
      console.log("code updated.  shutting down.");
      process.exit();
    });
};

exports.varDir = VAR_DIR;
exports.production = true;



exports.setup = function(server) {
  server.use(express.cookieParser());

  var cookieSessionMiddleware = sessions({
    secret: COOKIE_SECRET,
    session_key: COOKIE_KEY,
    path: '/'
  });

  server.use(function(req, resp, next) {
    try {
      cookieSessionMiddleware(req, resp, next);
    } catch(e) {
      console.log("invalid cookie found: ignoring");
      delete req.cookies[COOKIE_KEY];
      cookieSessionMiddleware(req, resp, next);
    }
  });

  server.use(express.bodyParser());

  // we make sure that everyone has a session, otherwise we can't do CSRF properly
  server.use(function(req, resp, next) {
      if (typeof req.session == 'undefined')
        req.session = {};

      if (typeof req.session.csrf == 'undefined') {
        // FIXME: using express-csrf's approach for generating randomness
        // not awesome, but probably sufficient for now.
        req.session.csrf = crypto.createHash('md5').update('' + new Date().getTime()).digest('hex');
      }
        
      next();
    });

  // a tweak to get the content type of host-meta correct
  server.use(function(req, resp, next) {
    if (req.url === '/.well-known/host-meta') {
      resp.setHeader('content-type', 'text/xml');
    }
    next();
  });

  // prevent framing
  server.use(function(req, resp, next) {
      resp.setHeader('x-frame-options', 'DENY');
      next();
    });

  // check CSRF token
  server.use(function(req, resp, next) {
      // only on POSTs
      if (req.method == "POST") {
        if (req.body.csrf != req.session.csrf) {
          // error, problem with CSRF
          throw new Error("CSRF violation - " + req.body.csrf + '/' + req.session.csrf);
        }
      }

      next();        
    });
  // add the actual URL handlers other than static
  router(server);
}<|MERGE_RESOLUTION|>--- conflicted
+++ resolved
@@ -76,15 +76,9 @@
     res.render('primaries.ejs', {title: 'for Primary Authorities', fullpage: false});
   });
 
-<<<<<<< HEAD
-  app.get('/manage', function(req,res) {
-      res.render('manage.ejs', {title: 'My Account', fullpage: false, csrf: req.session.csrf});
-    });
-=======
   app.get(/^\/manage(\.html)?$/, function(req,res) {
-    res.render('manage.ejs', {title: 'My Account', fullpage: false});
+    res.render('manage.ejs', {title: 'My Account', fullpage: false, csrf: req.session.csrf});
   });
->>>>>>> 14cabc42
 
   app.get(/^\/tos(\.html)?$/, function(req, res) {
     res.render('tos.ejs', {title: 'Terms of Service', fullpage: false});
